--- conflicted
+++ resolved
@@ -1,5 +1,4 @@
 {
-<<<<<<< HEAD
   "editor.formatOnSave": true,
   "cSpell.words": [
     "dcell",
@@ -10,6 +9,7 @@
     "msdf",
     "openai",
     "peekable",
+    "Signin",
     "pixi",
     "pixiapp",
     "subquadrant",
@@ -22,21 +22,4 @@
   "[rust]": {
     "editor.defaultFormatter": "rust-lang.rust-analyzer"
   }
-=======
-    "editor.formatOnSave": true,
-    "cSpell.words": [
-        "dgraph",
-        "Fuzzysort",
-        "hljs",
-        "openai",
-        "pixi",
-        "pixiapp",
-        "Signin",
-        "subquadrant",
-        "subquadrants"
-    ],
-    "editor.codeActionsOnSave": {
-        "source.organizeImports": true,
-    }
->>>>>>> 3f94208c
 }