--- conflicted
+++ resolved
@@ -11,16 +11,13 @@
   TEAMS: '/teams',
   ACCOUNT: '/account',
   FILE: (uuid: string) => `/file/${uuid}`,
-<<<<<<< HEAD
   CONNECTIONS: '/connections',
   CONNECTIONS_CREATE: '/connections/create',
   CONNECTIONS_CREATE_TYPE: (type: 'postgres' | 'etc') => `/connections/create/${type}`, // TODO: Pull types from backend
-=======
 
   // API routes are client-side routes to use react-router's data APIs (e.g. fetchers)
   API_FILE: (uuid: string) => `/api/files/${uuid}`,
   API_FILE_SHARING: (uuid: string) => `/api/files/${uuid}/sharing`,
->>>>>>> b0637670
 };
 
 export const ROUTE_LOADER_IDS = {
