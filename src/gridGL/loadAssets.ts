<<<<<<< HEAD
import FontFaceObserver from 'fontfaceobserver';
=======
>>>>>>> 3f94208c
import { Loader } from 'pixi.js';
import { createBorderTypes } from './dashedTextures';

export function loadAssets(): Promise<void> {
  return new Promise((resolve) => {
<<<<<<< HEAD
    // Fonts for PIXI.Text
    loadFont(resolve, 'OpenSans');
    loadFont(resolve, 'OpenSans-Bold');
    loadFont(resolve, 'OpenSans-Italic');
    loadFont(resolve, 'OpenSans-BoldItalic');

    // CellsLabel
    Loader.shared.add('OpenSans', 'fonts/opensans/OpenSans.fnt');
    Loader.shared.add('OpenSans-Bold', 'fonts/opensans/OpenSans-Bold.fnt');
    Loader.shared.add('OpenSans-Italic', 'fonts/opensans/OpenSans-Italic.fnt');
    Loader.shared.add('OpenSans-BoldItalic', 'fonts/opensans/OpenSans-BoldItalic.fnt');

    // CellsMarker
    Loader.shared.add('images/formula-fx-icon.png');
    Loader.shared.add('images/python-icon.png');

    Loader.shared.load(() => complete(resolve));
=======
>>>>>>> 3f94208c
    createBorderTypes();
    Loader.shared.add('OpenSans', '/fonts/opensans/OpenSans.fnt');
    Loader.shared.add('OpenSans-Bold', '/fonts/opensans/OpenSans-Bold.fnt');
    Loader.shared.add('OpenSans-Italic', '/fonts/opensans/OpenSans-Italic.fnt');
    Loader.shared.add('OpenSans-BoldItalic', '/fonts/opensans/OpenSans-BoldItalic.fnt');
    Loader.shared.load(() => resolve());
  });
}<|MERGE_RESOLUTION|>--- conflicted
+++ resolved
@@ -1,37 +1,18 @@
-<<<<<<< HEAD
-import FontFaceObserver from 'fontfaceobserver';
-=======
->>>>>>> 3f94208c
 import { Loader } from 'pixi.js';
 import { createBorderTypes } from './dashedTextures';
 
 export function loadAssets(): Promise<void> {
   return new Promise((resolve) => {
-<<<<<<< HEAD
-    // Fonts for PIXI.Text
-    loadFont(resolve, 'OpenSans');
-    loadFont(resolve, 'OpenSans-Bold');
-    loadFont(resolve, 'OpenSans-Italic');
-    loadFont(resolve, 'OpenSans-BoldItalic');
-
-    // CellsLabel
-    Loader.shared.add('OpenSans', 'fonts/opensans/OpenSans.fnt');
-    Loader.shared.add('OpenSans-Bold', 'fonts/opensans/OpenSans-Bold.fnt');
-    Loader.shared.add('OpenSans-Italic', 'fonts/opensans/OpenSans-Italic.fnt');
-    Loader.shared.add('OpenSans-BoldItalic', 'fonts/opensans/OpenSans-BoldItalic.fnt');
+    createBorderTypes();
+    Loader.shared.add('OpenSans', '/fonts/opensans/OpenSans.fnt');
+    Loader.shared.add('OpenSans-Bold', '/fonts/opensans/OpenSans-Bold.fnt');
+    Loader.shared.add('OpenSans-Italic', '/fonts/opensans/OpenSans-Italic.fnt');
+    Loader.shared.add('OpenSans-BoldItalic', '/fonts/opensans/OpenSans-BoldItalic.fnt');
 
     // CellsMarker
     Loader.shared.add('images/formula-fx-icon.png');
     Loader.shared.add('images/python-icon.png');
 
-    Loader.shared.load(() => complete(resolve));
-=======
->>>>>>> 3f94208c
-    createBorderTypes();
-    Loader.shared.add('OpenSans', '/fonts/opensans/OpenSans.fnt');
-    Loader.shared.add('OpenSans-Bold', '/fonts/opensans/OpenSans-Bold.fnt');
-    Loader.shared.add('OpenSans-Italic', '/fonts/opensans/OpenSans-Italic.fnt');
-    Loader.shared.add('OpenSans-BoldItalic', '/fonts/opensans/OpenSans-BoldItalic.fnt');
     Loader.shared.load(() => resolve());
   });
 }