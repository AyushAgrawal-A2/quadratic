<<<<<<< HEAD
import React, { useEffect } from 'react';
import { EditorInteractionState } from '../../../atoms/editorInteractionStateAtom';
import { SheetController } from '../../../grid/controller/SheetController';
import { useGlobalSnackbar } from '../../../ui/contexts/GlobalSnackbar';
import { useLocalFiles } from '../../../ui/contexts/LocalFiles';
=======
import React, { useCallback, useEffect } from 'react';
import { EditorInteractionState } from '../../../atoms/editorInteractionStateAtom';
import { GridInteractionState } from '../../../atoms/gridInteractionStateAtom';
import { useGlobalSnackbar } from '../../../components/GlobalSnackbar';
import { SheetController } from '../../../grid/controller/sheetController';
>>>>>>> 3f94208c
import { useClearAllFormatting } from '../../../ui/menus/TopBar/SubMenus/useClearAllFormatting';
import { useFormatCells } from '../../../ui/menus/TopBar/SubMenus/useFormatCells';
import { useGetSelection } from '../../../ui/menus/TopBar/SubMenus/useGetSelection';
import { useGridSettings } from '../../../ui/menus/TopBar/SubMenus/useGridSettings';
import { PixiApp } from '../../pixiApp/PixiApp';
import { Size } from '../../types/size';
import { keyboardCell } from './keyboardCell';
import { keyboardClipboard } from './keyboardClipboard';
import { keyboardPosition } from './keyboardPosition';
import { keyboardSelect } from './keyboardSelect';
import { keyboardUndoRedo } from './keyboardUndoRedo';
import { keyboardViewport } from './keyboardViewport';

interface IProps {
  editorInteractionState: EditorInteractionState;
  setEditorInteractionState: React.Dispatch<React.SetStateAction<EditorInteractionState>>;
  app: PixiApp;
  sheetController: SheetController;
}

export const pixiKeyboardCanvasProps: { headerSize: Size } = { headerSize: { width: 0, height: 0 } };

export const useKeyboard = (props: IProps): { onKeyDown: (event: React.KeyboardEvent<HTMLElement>) => void } => {
  const { editorInteractionState, setEditorInteractionState, app, sheetController } = props;
  const { formatPrimaryCell } = useGetSelection(sheetController.sheet);
  const { setBold: changeBold, setItalic: changeItalic } = useFormatCells(sheetController);
  const { clearAllFormatting } = useClearAllFormatting(sheetController);
  const { presentationMode, setPresentationMode } = useGridSettings();
  const { addGlobalSnackbar } = useGlobalSnackbar();

  useEffect(() => {
    const keyDownWindow = (event: KeyboardEvent): void => {
      if (app.settings.input.show) return;

      if (
        keyboardViewport({
          event,
          editorInteractionState,
          setEditorInteractionState,
          sheet: sheetController.sheet,
          clearAllFormatting,
          changeBold,
          changeItalic,
          formatPrimaryCell,
          pointer: app.pointer,
          presentationMode,
          setPresentationMode,
          app,
        })
      ) {
        event.stopPropagation();
        event.preventDefault();
      }
<<<<<<< HEAD
    };
=======
    },
    [
      interactionState,
      editorInteractionState,
      setEditorInteractionState,
      app,
      sheetController.sheet,
      clearAllFormatting,
      changeBold,
      changeItalic,
      format,
      presentationMode,
      setPresentationMode,
    ]
  );
>>>>>>> 3f94208c

    window.addEventListener('keydown', keyDownWindow);
    return () => window.removeEventListener('keydown', keyDownWindow);
  }, [
    app,
    changeBold,
    changeItalic,
    clearAllFormatting,
    currentFileId,
    editorInteractionState,
    formatPrimaryCell,
    presentationMode,
    setEditorInteractionState,
    setPresentationMode,
    sheetController.sheet,
  ]);

  const onKeyDown = (event: React.KeyboardEvent<HTMLElement>) => {
    if (app.settings.input.show) return;

    if (
      keyboardClipboard({
        event,
        sheet_controller: props.sheetController,
        app: props.app,
        addGlobalSnackbar,
      }) ||
      keyboardUndoRedo(event, props.sheetController) ||
      keyboardSelect({
        event,
        viewport: app?.viewport,
        sheet: props.sheetController.sheet,
      })
    )
      return;

    if (keyboardPosition({ event, sheet: sheetController.sheet })) return;

    // Prevent these commands if "command" key is being pressed
    if (event.metaKey || event.ctrlKey) {
      return;
    }

    if (
      keyboardCell({
        sheet_controller: props.sheetController,
        event,
        editorInteractionState,
        setEditorInteractionState,
      })
    )
      return;
  };

  return {
    onKeyDown,
  };
};<|MERGE_RESOLUTION|>--- conflicted
+++ resolved
@@ -1,16 +1,7 @@
-<<<<<<< HEAD
 import React, { useEffect } from 'react';
 import { EditorInteractionState } from '../../../atoms/editorInteractionStateAtom';
+import { useGlobalSnackbar } from '../../../components/GlobalSnackbar';
 import { SheetController } from '../../../grid/controller/SheetController';
-import { useGlobalSnackbar } from '../../../ui/contexts/GlobalSnackbar';
-import { useLocalFiles } from '../../../ui/contexts/LocalFiles';
-=======
-import React, { useCallback, useEffect } from 'react';
-import { EditorInteractionState } from '../../../atoms/editorInteractionStateAtom';
-import { GridInteractionState } from '../../../atoms/gridInteractionStateAtom';
-import { useGlobalSnackbar } from '../../../components/GlobalSnackbar';
-import { SheetController } from '../../../grid/controller/sheetController';
->>>>>>> 3f94208c
 import { useClearAllFormatting } from '../../../ui/menus/TopBar/SubMenus/useClearAllFormatting';
 import { useFormatCells } from '../../../ui/menus/TopBar/SubMenus/useFormatCells';
 import { useGetSelection } from '../../../ui/menus/TopBar/SubMenus/useGetSelection';
@@ -64,25 +55,7 @@
         event.stopPropagation();
         event.preventDefault();
       }
-<<<<<<< HEAD
     };
-=======
-    },
-    [
-      interactionState,
-      editorInteractionState,
-      setEditorInteractionState,
-      app,
-      sheetController.sheet,
-      clearAllFormatting,
-      changeBold,
-      changeItalic,
-      format,
-      presentationMode,
-      setPresentationMode,
-    ]
-  );
->>>>>>> 3f94208c
 
     window.addEventListener('keydown', keyDownWindow);
     return () => window.removeEventListener('keydown', keyDownWindow);
@@ -91,7 +64,6 @@
     changeBold,
     changeItalic,
     clearAllFormatting,
-    currentFileId,
     editorInteractionState,
     formatPrimaryCell,
     presentationMode,
