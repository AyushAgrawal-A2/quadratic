--- conflicted
+++ resolved
@@ -4,11 +4,7 @@
 import { PointerAutoComplete } from './PointerAutoComplete/PointerAutoComplete';
 import { PointerDown } from './PointerDown';
 import { PointerHeading } from './PointerHeading';
-<<<<<<< HEAD
 import { PointerHtmlCells } from './PointerHtmlCells';
-=======
-import { PointerCursor } from './pointerCursor';
->>>>>>> 076bb31b
 
 export class Pointer {
   pointerHeading: PointerHeading;
@@ -69,17 +65,12 @@
     pixiApp.canvas.style.cursor = cursor ?? 'unset';
   };
 
-<<<<<<< HEAD
-  private pointerUp = (): void => {
+  private pointerUp = (e: InteractionEvent): void => {
+    if (this.isMoreThanOneTouch(e)) return;
     this.pointerHtmlCells.pointerUp() ||
       this.pointerHeading.pointerUp() ||
       this.pointerAutoComplete.pointerUp() ||
       this.pointerDown.pointerUp();
-=======
-  private pointerUp = (e: InteractionEvent): void => {
-    if (this.isMoreThanOneTouch(e)) return;
-    this.pointerHeading.pointerUp() || this.pointerAutoComplete.pointerUp() || this.pointerDown.pointerUp();
->>>>>>> 076bb31b
   };
 
   handleEscape(): boolean {
