import { Point } from 'pixi.js';
<<<<<<< HEAD
import { IS_READONLY_MODE } from '../../../constants/appConstants';
import { sheetController } from '../../../grid/controller/SheetController';
import { pixiApp } from '../../pixiApp/PixiApp';
import { PanMode } from '../../pixiApp/PixiAppSettings';
=======
import { isMobile } from 'react-device-detect';
import { PanMode } from '../../../atoms/gridInteractionStateAtom';
import { Sheet } from '../../../grid/sheet/Sheet';
import { PixiApp } from '../../pixiApp/PixiApp';
>>>>>>> 0cc3c5a5
import { doubleClickCell } from './doubleClickCell';
import { DOUBLE_CLICK_TIME } from './pointerUtils';

const MINIMUM_MOVE_POSITION = 5;

export class PointerDown {
  active = false;

  private positionRaw?: Point;
  private position?: Point;
  private previousPosition?: { originPosition: Point; terminalPosition: Point };
  private pointerMoved = false;
  private doubleClickTimeout?: number;

  // flag that ensures that if pointerUp triggers during setTimeout, pointerUp is still called (see below)
  private afterShowInput?: boolean;

  pointerDown(world: Point, event: PointerEvent): void {
<<<<<<< HEAD
    if (IS_READONLY_MODE) return;
    if (pixiApp.settings.panMode !== PanMode.Disabled) return;

    const cursor = sheetController.sheet.cursor;
=======
    if (isMobile || this.app.settings.interactionState.panMode !== PanMode.Disabled) return;
>>>>>>> 0cc3c5a5

    // note: directly call pixiApp.settings instead of locally defining it here; otherwise it dereferences this

    // this is a hack to ensure CellInput properly closes and updates before the cursor moves positions
    if (pixiApp.settings.input.show) {
      this.afterShowInput = true;
      setTimeout(() => {
        this.pointerDown(world, event);
        this.afterShowInput = false;
      }, 0);
      return;
    }

    const { gridOffsets } = sheetController.sheet;

    this.positionRaw = world;
    const { column, row } = gridOffsets.getRowColumnFromWorld(world.x, world.y);

    const rightClick = event.button === 2 || (event.button === 0 && event.ctrlKey);

    // If right click and we have a multi cell selection.
    // If the user has clicked inside the selection.
    if (rightClick && cursor.multiCursor) {
      if (
        column >= cursor.multiCursor.originPosition.x &&
        column <= cursor.multiCursor.terminalPosition.x &&
        row >= cursor.multiCursor.originPosition.y &&
        row <= cursor.multiCursor.terminalPosition.y
      )
        // Ignore this click. User is accessing the RightClickMenu.
        return;
    }

    if (this.doubleClickTimeout) {
      window.clearTimeout(this.doubleClickTimeout);
      this.doubleClickTimeout = undefined;
      if (
        this.previousPosition &&
        column === this.previousPosition.originPosition.x &&
        row === this.previousPosition.originPosition.y
      ) {
        // ignore right click
        if (rightClick) {
          return;
        }
        const code = sheetController.sheet.getCodeValue(column, row);
        const cell = sheetController.sheet.getRenderCell(column, row);
        doubleClickCell({ column, row, code, cell });
        this.active = false;
        event.preventDefault();
        return;
      }
    }

    // select cells between pressed and cursor position
    if (event.shiftKey) {
      const { column, row } = gridOffsets.getRowColumnFromWorld(world.x, world.y);
      const cursorPosition = cursor.cursorPosition;
      if (column !== cursorPosition.x || row !== cursorPosition.y) {
        // make origin top left, and terminal bottom right
        const originX = cursorPosition.x < column ? cursorPosition.x : column;
        const originY = cursorPosition.y < row ? cursorPosition.y : row;
        const termX = cursorPosition.x > column ? cursorPosition.x : column;
        const termY = cursorPosition.y > row ? cursorPosition.y : row;

        cursor.changePosition({
          keyboardMovePosition: { x: column, y: row },
          multiCursor: {
            originPosition: new Point(originX, originY),
            terminalPosition: new Point(termX, termY),
          },
        });
      }
      return;
    }

    this.active = true;
    this.position = new Point(column, row);

    const previousPosition = {
      originPosition: new Point(column, row),
      terminalPosition: new Point(column, row),
    };

    // Keep track of multiCursor previous position
    this.previousPosition = previousPosition;

    // Move cursor to mouse down position
    // For single click, hide multiCursor
    cursor.changePosition({
      keyboardMovePosition: { x: column, y: row },
      cursorPosition: { x: column, y: row },
    });
    this.pointerMoved = false;
  }

  pointerMove(world: Point): void {
    if (pixiApp.settings.panMode !== PanMode.Disabled) return;

    if (!this.active) return;

    const { viewport } = pixiApp;
    const { gridOffsets } = sheetController.sheet;

    // for determining if double click
    if (!this.pointerMoved && this.doubleClickTimeout && this.positionRaw) {
      if (
        Math.abs(this.positionRaw.x - world.x) + Math.abs(this.positionRaw.y - world.y) >
        MINIMUM_MOVE_POSITION / viewport.scale.x
      ) {
        this.pointerMoved = true;
        this.clearDoubleClick();
      }
    }

    // cursor intersects bottom-corner indicator (disabled for now)
    if (!this.active || !this.position || !this.previousPosition || !this.positionRaw) {
      return;
    }

    // calculate mouse move position
    const { column, row } = gridOffsets.getRowColumnFromWorld(world.x, world.y);

    // cursor start and end in the same cell
    if (column === this.position.x && row === this.position.y) {
      // hide multi cursor when only selecting one cell
      sheetController.sheet.cursor.changePosition({
        keyboardMovePosition: { x: this.position.x, y: this.position.y },
        cursorPosition: { x: this.position.x, y: this.position.y },
      });
      pixiApp.settings.changeInput(false);
    } else {
      // cursor origin and terminal are not in the same cell

      // make origin top left, and terminal bottom right
      const originX = this.position.x < column ? this.position.x : column;
      const originY = this.position.y < row ? this.position.y : row;
      const termX = this.position.x > column ? this.position.x : column;
      const termY = this.position.y > row ? this.position.y : row;

      // determine if the cursor has moved from the previous event
      const hasMoved = !(
        this.previousPosition.originPosition.x === originX &&
        this.previousPosition.originPosition.y === originY &&
        this.previousPosition.terminalPosition.x === termX &&
        this.previousPosition.terminalPosition.y === termY
      );

      // only set state if changed
      // this reduces the number of hooks fired
      if (hasMoved) {
        // update multiCursor
        sheetController.sheet.cursor.changePosition({
          keyboardMovePosition: { x: column, y: row },
          cursorPosition: { x: this.position.x, y: this.position.y },
          multiCursor: {
            originPosition: { x: originX, y: originY },
            terminalPosition: { x: termX, y: termY },
          },
        });
        pixiApp.settings.changeInput(false);

        // update previousPosition
        this.previousPosition = {
          originPosition: new Point(originX, originY),
          terminalPosition: new Point(termX, termY),
        };
      }
    }
  }

  pointerUp(): void {
    if (this.afterShowInput) {
      window.setTimeout(() => this.pointerUp(), 0);
      this.afterShowInput = false;
      return;
    }
    if (this.active) {
      if (!this.pointerMoved) {
        this.doubleClickTimeout = window.setTimeout(() => (this.doubleClickTimeout = undefined), DOUBLE_CLICK_TIME);
      }
      this.active = false;
    }
  }

  private clearDoubleClick(): void {
    if (this.doubleClickTimeout) {
      window.clearTimeout(this.doubleClickTimeout);
      this.doubleClickTimeout = undefined;
    }
  }

  destroy(): void {
    this.clearDoubleClick();
  }
}<|MERGE_RESOLUTION|>--- conflicted
+++ resolved
@@ -1,15 +1,8 @@
 import { Point } from 'pixi.js';
-<<<<<<< HEAD
-import { IS_READONLY_MODE } from '../../../constants/appConstants';
+import { isMobile } from 'react-device-detect';
 import { sheetController } from '../../../grid/controller/SheetController';
 import { pixiApp } from '../../pixiApp/PixiApp';
 import { PanMode } from '../../pixiApp/PixiAppSettings';
-=======
-import { isMobile } from 'react-device-detect';
-import { PanMode } from '../../../atoms/gridInteractionStateAtom';
-import { Sheet } from '../../../grid/sheet/Sheet';
-import { PixiApp } from '../../pixiApp/PixiApp';
->>>>>>> 0cc3c5a5
 import { doubleClickCell } from './doubleClickCell';
 import { DOUBLE_CLICK_TIME } from './pointerUtils';
 
@@ -28,14 +21,8 @@
   private afterShowInput?: boolean;
 
   pointerDown(world: Point, event: PointerEvent): void {
-<<<<<<< HEAD
-    if (IS_READONLY_MODE) return;
-    if (pixiApp.settings.panMode !== PanMode.Disabled) return;
-
+    if (isMobile || pixiApp.settings.panMode !== PanMode.Disabled) return;
     const cursor = sheetController.sheet.cursor;
-=======
-    if (isMobile || this.app.settings.interactionState.panMode !== PanMode.Disabled) return;
->>>>>>> 0cc3c5a5
 
     // note: directly call pixiApp.settings instead of locally defining it here; otherwise it dereferences this
 
