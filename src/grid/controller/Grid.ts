import { Point, Rectangle } from 'pixi.js';
import { GridController, Pos, Rect as RectInternal } from '../../quadratic-core/quadratic_core';
import {
  CellAlign,
  CellFormatSummary,
  CellValue,
  CellWrap,
  CodeCellValue,
  FormattingSummary,
  JsRenderCell,
  JsRenderCodeCell,
  JsRenderFill,
  NumericFormat,
  Rect,
  TransactionSummary,
} from '../../quadratic-core/types';
import { GridFile } from '../../schemas';
import { SheetCursorSave } from '../sheet/SheetCursor';

const rectangleToRect = (rectangle: Rectangle): RectInternal => {
  return new RectInternal(new Pos(rectangle.left, rectangle.top), new Pos(rectangle.right, rectangle.bottom));
};

const pointsToRect = (x: number, y: number, width: number, height: number): RectInternal => {
  return new RectInternal(new Pos(x, y), new Pos(x + width, y + height));
};

export const rectToRectangle = (rect: Rect): Rectangle => {
  return new Rectangle(
    Number(rect.min.x),
    Number(rect.min.y),
    Number(rect.max.x - rect.min.x),
    Number(rect.max.y - rect.min.y)
  );
};

export const rectToPoint = (rect: Rect): Point => {
  if (rect.min.x !== rect.max.x || rect.min.y !== rect.max.x) {
    throw new Error('Expected rectToPoint to receive a rectangle with width/height = 1');
  }
  return new Point(Number(rect.min.x), Number(rect.min.y));
};

// TS wrapper around Grid.rs
export class Grid {
  // should be private after migration
  gridController?: GridController;

  // import/export

  constructor() {
    this.gridController = new GridController();
  }

  newFromFile(grid: GridFile): void {
    this.gridController = GridController.newFromFile(grid);
  }

  //#region get sheet information
  //-------------------------

  sheetIndexToId(index: number): string | undefined {
    if (!this.gridController) throw new Error('Expected grid to be defined in Grid');
    return this.gridController.sheetIndexToId(index);
  }

  getSheetOrder(sheetId: string): string {
    if (!this.gridController) throw new Error('Expected grid to be defined in Grid');
    return this.gridController.getSheetOrder(sheetId);
  }

  getSheetName(sheetId: string): string | undefined {
    if (!this.gridController) throw new Error('Expected grid to be defined in Grid');
    return this.gridController.getSheetName(sheetId);
  }

  getSheetColor(sheetId: string): string | undefined {
    if (!this.gridController) throw new Error('Expected grid to be defined in Grid');
    return this.gridController.getSheetColor(sheetId);
  }

  //#endregion

  //#region set sheet operations
  //------------------------

  populateWithRandomFloats(sheetId: string, width: number, height: number): TransactionSummary {
    if (!this.gridController) throw new Error('Expected grid to be defined in Grid');
    return this.gridController.populateWithRandomFloats(sheetId, pointsToRect(0, 0, width, height));
  }

  getSheetIds(): string[] {
    if (!this.gridController) throw new Error('Expected grid to be defined in Grid');
    const data = this.gridController.getSheetIds();
    return JSON.parse(data);
  }

  addSheet(cursor: SheetCursorSave): TransactionSummary {
    if (!this.gridController) throw new Error('Expected grid to be defined in Grid');
    return this.gridController.addSheet(JSON.stringify(cursor));
  }

  deleteSheet(sheetId: string, cursor: SheetCursorSave): TransactionSummary {
    if (!this.gridController) throw new Error('Expected grid to be defined in Grid');
    return this.gridController.deleteSheet(sheetId, JSON.stringify(cursor));
  }

  setSheetName(sheetId: string, name: string, cursor: SheetCursorSave): TransactionSummary {
    if (!this.gridController) throw new Error('Expected grid to be defined in Grid');
    return this.gridController.setSheetName(sheetId, name, JSON.stringify(cursor));
  }

  setSheetColor(sheetId: string, color: string | undefined, cursor: SheetCursorSave): TransactionSummary {
    if (!this.gridController) throw new Error('Expected grid to be defined in Grid');
    return this.gridController.setSheetColor(sheetId, color, JSON.stringify(cursor));
  }

  duplicateSheet(sheetId: string, cursor: SheetCursorSave): TransactionSummary {
    if (!this.gridController) throw new Error('Expected grid to be defined in Grid');
    return this.gridController.duplicateSheet(sheetId, JSON.stringify(cursor));
  }

  moveSheet(sheetId: string, leftSheetId: string | undefined, cursor: SheetCursorSave): TransactionSummary {
    if (!this.gridController) throw new Error('Expected grid to be defined in Grid');
    return this.gridController.moveSheet(sheetId, leftSheetId, JSON.stringify(cursor));
  }

  //#endregion

  //#region set grid operations
  //-----------------------------

  setCellValue(options: {
    sheetId: string;
    x: number;
    y: number;
    value: string;
    cursor: SheetCursorSave;
  }): TransactionSummary {
    if (!this.gridController) throw new Error('Expected grid to be defined in Grid');
    const cellValue: CellValue = {
      type: 'text',
      value: options.value,
    };
    return this.gridController.setCellValue(
      options.sheetId,
      new Pos(options.x, options.y),
      cellValue,
      JSON.stringify(options.cursor)
    );
  }

  setCodeCellValue(options: { sheetId: string; x: number; y: number; codeString: string }): TransactionSummary {
    if (!this.gridController) throw new Error('Expected grid to be defined in Grid');
    // return this.gridController.set;
    throw new Error('not implemented yet...');
  }

  deleteCellValues(sheetId: string, rectangle: Rectangle, cursor: SheetCursorSave): TransactionSummary {
    if (!this.gridController) throw new Error('Expected grid to be defined in Grid');
    return this.gridController.deleteCellValues(sheetId, rectangleToRect(rectangle), JSON.stringify(cursor));
  }

  setCellAlign(
    sheetId: string,
    rectangle: Rectangle,
    align: CellAlign | undefined,
    cursor: SheetCursorSave
  ): TransactionSummary {
    if (!this.gridController) throw new Error('Expected grid to be defined in Grid');
    return this.gridController.setCellAlign(sheetId, rectangleToRect(rectangle), align, JSON.stringify(cursor));
  }

  setCellWrap(sheetId: string, rectangle: Rectangle, wrap: CellWrap, cursor: SheetCursorSave): TransactionSummary {
    if (!this.gridController) throw new Error('Expected grid to be defined in Grid');
    return this.gridController.setCellWrap(sheetId, rectangleToRect(rectangle), wrap, JSON.stringify(cursor));
  }

  setCellNumericFormat(
    sheetId: string,
    rectangle: Rectangle,
    numericFormat: NumericFormat,
    cursor: SheetCursorSave
  ): TransactionSummary {
    if (!this.gridController) throw new Error('Expected grid to be defined in Grid');
    return this.gridController.setCellNumericFormat(
      sheetId,
      rectangleToRect(rectangle),
      numericFormat,
      JSON.stringify(cursor)
    );
  }

  setCellBold(sheetId: string, rectangle: Rectangle, bold: boolean, cursor: SheetCursorSave): TransactionSummary {
    if (!this.gridController) throw new Error('Expected grid to be defined in Grid');
    return this.gridController.setCellBold(sheetId, rectangleToRect(rectangle), bold, JSON.stringify(cursor));
  }

  setCellItalic(sheetId: string, rectangle: Rectangle, italic: boolean, cursor: SheetCursorSave): TransactionSummary {
    if (!this.gridController) throw new Error('Expected grid to be defined in Grid');
    return this.gridController.setCellItalic(sheetId, rectangleToRect(rectangle), italic, JSON.stringify(cursor));
  }

  setCellTextColor(
    sheetId: string,
    rectangle: Rectangle,
    textColor: string | undefined,
    cursor: SheetCursorSave
  ): TransactionSummary {
    if (!this.gridController) throw new Error('Expected grid to be defined in Grid');
    return this.gridController.setCellTextColor(sheetId, rectangleToRect(rectangle), textColor, JSON.stringify(cursor));
  }

  setCellFillColor(
    sheetId: string,
    rectangle: Rectangle,
    fillColor: string | undefined,
    cursor: SheetCursorSave
  ): TransactionSummary {
    if (!this.gridController) throw new Error('Expected grid to be defined in Grid');
<<<<<<< HEAD
    return this.gridController.js_set_cell_fill_color(
      sheetId,
      rectangleToRect(rectangle),
      fillColor,
      JSON.stringify(cursor)
    ) as TransactionSummary;
=======
    return this.gridController.setCellFillColor(sheetId, rectangleToRect(rectangle), fillColor, JSON.stringify(cursor));
>>>>>>> 27ca97cf
  }

  //#endregion

  //#region get grid information
  // ---------------------------

  getRenderCells(sheetId: string, rectangle: Rectangle): JsRenderCell[] {
    if (!this.gridController) throw new Error('Expected grid to be defined in Grid');
    const data = this.gridController.getRenderCells(sheetId, rectangleToRect(rectangle));
    return JSON.parse(data);
  }

  getRenderFills(sheetId: string, rectangle: Rectangle): JsRenderFill[] {
    if (!this.gridController) throw new Error('Expected grid to be defined in Grid');
    const data = this.gridController.getRenderFills(sheetId, rectangleToRect(rectangle));
    return JSON.parse(data);
  }

  getAllRenderFills(sheetId: string): JsRenderFill[] {
    if (!this.gridController) throw new Error('Expected grid to be defined in Grid');
    const data = this.gridController.getAllRenderFills(sheetId);
    return JSON.parse(data);
  }

  getGridBounds(sheetId: string, ignoreFormatting: boolean): Rectangle | undefined {
    if (!this.gridController) throw new Error('Expected grid to be defined in Grid');
    const bounds = this.gridController.getGridBounds(sheetId, ignoreFormatting);
    if (bounds.type === 'empty') {
      return;
    }
    return new Rectangle(bounds.min.x, bounds.min.y, bounds.max.x - bounds.min.x, bounds.max.y - bounds.min.y);
  }

  getCodeValue(sheetId: string, x: number, y: number): CodeCellValue | undefined {
    if (!this.gridController) throw new Error('Expected grid to be defined in Grid');
    return this.gridController.getCodeCellValue(sheetId, new Pos(x, y));
  }

  getRenderCodeCells(sheetId: string): JsRenderCodeCell[] {
    if (!this.gridController) throw new Error('Expected grid to be defined in Grid');
    const data = this.gridController.getAllRenderCodeCells(sheetId);
    return JSON.parse(data);
  }

  getCellFormatSummary(sheetId: string, x: number, y: number): CellFormatSummary {
    if (!this.gridController) throw new Error('Expected grid to be defined in Grid');
    return this.gridController.getCellFormatSummary(sheetId, new Pos(x, y));
  }

  getFormattingSummary(sheetId: string, rectangle: Rectangle): FormattingSummary {
    if (!this.gridController) throw new Error('Expected grid to be defined in Grid');
    return this.gridController.getFormattingSummary(sheetId, rectangleToRect(rectangle) as RectInternal);
  }

  //#endregion

  //#region Undo/redo
  //-----------------

  hasUndo(): boolean {
    if (!this.gridController) throw new Error('Expected grid to be defined in Grid');
    return this.gridController.hasUndo();
  }

  hasRedo(): boolean {
    if (!this.gridController) throw new Error('Expected grid to be defined in Grid');
    return this.gridController.hasRedo();
  }

  undo(cursor: SheetCursorSave): TransactionSummary {
    if (!this.gridController) throw new Error('Expected grid to be defined in Grid');
    return this.gridController.undo(JSON.stringify(cursor));
  }

  redo(cursor: SheetCursorSave): TransactionSummary {
    if (!this.gridController) throw new Error('Expected grid to be defined in Grid');
    return this.gridController.redo(JSON.stringify(cursor));
  }

  //#endregion
}<|MERGE_RESOLUTION|>--- conflicted
+++ resolved
@@ -218,16 +218,7 @@
     cursor: SheetCursorSave
   ): TransactionSummary {
     if (!this.gridController) throw new Error('Expected grid to be defined in Grid');
-<<<<<<< HEAD
-    return this.gridController.js_set_cell_fill_color(
-      sheetId,
-      rectangleToRect(rectangle),
-      fillColor,
-      JSON.stringify(cursor)
-    ) as TransactionSummary;
-=======
     return this.gridController.setCellFillColor(sheetId, rectangleToRect(rectangle), fillColor, JSON.stringify(cursor));
->>>>>>> 27ca97cf
   }
 
   //#endregion
