import { useEffect } from 'react';
import useLocalStorage from '../hooks/useLocalStorage';
<<<<<<< HEAD

import { example_grid } from './example_grid';
import { getURLParameter } from '../helpers/getURL';
import { debugShowFileIO } from '../debugFlags';
import { localFiles } from '../grid/sheet/localFiles';
import { openGridFileFromUrl } from '../grid/actions/gridFile/OpenGridFile';
=======
import { debugShowFileIO } from '../debugFlags';
import { localFiles } from '../grid/sheet/localFiles';
import { openExampleGridFile } from '../grid/actions/gridFile/OpenGridFile';
>>>>>>> 0073303f
import { SheetController } from '../grid/controller/sheetController';

const EXAMPLE_FILE_FILENAME = 'default.grid';

interface Props {
  sheetController: SheetController;
}

export const FileLoadingComponent = (props: Props): JSX.Element | null => {
  const [firstTime, setFirstTime] = useLocalStorage('firstTime', true);

  useEffect(() => {
<<<<<<< HEAD
    const fileUrl = getURLParameter('file');
    console.log(`[WelcomeComponent] fileUrl: ${fileUrl}`);
    if (fileUrl) {
      if (debugShowFileIO) {
        console.log(`[WelcomeComponent] Loading file from url`);
      }
      openGridFileFromUrl(fileUrl, props.sheetController);
      return;
    }

=======
>>>>>>> 0073303f
    localFiles.loadLocalLastFile().then((data) => {
      if (data) {
        props.sheetController.sheet.load_file(data);
      } else if (firstTime) {
        if (debugShowFileIO) {
          console.log(`[WelcomeComponent] Loading example file b/c this is the first time`);
        }
<<<<<<< HEAD
        props.sheetController.sheet.load_file(example_grid);
        localFiles.loadedExternalFile(EXAMPLE_FILE_FILENAME, props.sheetController.sheet.export_file());
=======
        openExampleGridFile(EXAMPLE_FILE_FILENAME, props.sheetController);
        setFirstTime(false);
>>>>>>> 0073303f
      } else {
        localFiles.newFile();
      }
    });
  }, [firstTime, setFirstTime, props.sheetController]);

  return null;
};<|MERGE_RESOLUTION|>--- conflicted
+++ resolved
@@ -1,17 +1,10 @@
 import { useEffect } from 'react';
 import useLocalStorage from '../hooks/useLocalStorage';
-<<<<<<< HEAD
-
-import { example_grid } from './example_grid';
 import { getURLParameter } from '../helpers/getURL';
 import { debugShowFileIO } from '../debugFlags';
 import { localFiles } from '../grid/sheet/localFiles';
 import { openGridFileFromUrl } from '../grid/actions/gridFile/OpenGridFile';
-=======
-import { debugShowFileIO } from '../debugFlags';
-import { localFiles } from '../grid/sheet/localFiles';
 import { openExampleGridFile } from '../grid/actions/gridFile/OpenGridFile';
->>>>>>> 0073303f
 import { SheetController } from '../grid/controller/sheetController';
 
 const EXAMPLE_FILE_FILENAME = 'default.grid';
@@ -24,7 +17,6 @@
   const [firstTime, setFirstTime] = useLocalStorage('firstTime', true);
 
   useEffect(() => {
-<<<<<<< HEAD
     const fileUrl = getURLParameter('file');
     console.log(`[WelcomeComponent] fileUrl: ${fileUrl}`);
     if (fileUrl) {
@@ -35,8 +27,6 @@
       return;
     }
 
-=======
->>>>>>> 0073303f
     localFiles.loadLocalLastFile().then((data) => {
       if (data) {
         props.sheetController.sheet.load_file(data);
@@ -44,13 +34,8 @@
         if (debugShowFileIO) {
           console.log(`[WelcomeComponent] Loading example file b/c this is the first time`);
         }
-<<<<<<< HEAD
-        props.sheetController.sheet.load_file(example_grid);
-        localFiles.loadedExternalFile(EXAMPLE_FILE_FILENAME, props.sheetController.sheet.export_file());
-=======
         openExampleGridFile(EXAMPLE_FILE_FILENAME, props.sheetController);
         setFirstTime(false);
->>>>>>> 0073303f
       } else {
         localFiles.newFile();
       }
