--- conflicted
+++ resolved
@@ -36,10 +36,6 @@
   const [out, setOut] = useState<{ stdOut?: string; stdErr?: string } | undefined>(undefined);
   const [evaluationResult, setEvaluationResult] = useState<any>(undefined);
   const updateCodeCell = useCallback(() => {
-<<<<<<< HEAD
-    // this is wrong. sheet.id needs to be set on open
-=======
->>>>>>> 07df3ada
     const codeCell = grid.getCodeCell(
       editorInteractionState.selectedCellSheet,
       editorInteractionState.selectedCell.x,
@@ -123,18 +119,11 @@
       codeString: editorContent ?? '',
       language,
     });
-<<<<<<< HEAD
-    isRunningComputation.current = false;
-
-=======
->>>>>>> 07df3ada
     mixpanel.track('[CodeEditor].cellRun', {
       type: editorMode,
       code: editorContent,
     });
   };
-<<<<<<< HEAD
-=======
 
   useEffect(() => {
     const completeTransaction = () => {
@@ -146,7 +135,6 @@
     window.addEventListener('transaction-complete', completeTransaction);
     return () => window.removeEventListener('transaction-complete', completeTransaction);
   }, [updateCodeCell]);
->>>>>>> 07df3ada
 
   const onKeyDownEditor = (event: React.KeyboardEvent<HTMLDivElement>) => {
     // Esc
