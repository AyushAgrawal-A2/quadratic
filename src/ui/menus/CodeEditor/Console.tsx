import { Box, Chip, Tab, Tabs } from '@mui/material';
import { useTheme } from '@mui/system';
import { stripIndent } from 'common-tags';
import { useEffect, useState } from 'react';
import { useRecoilValue } from 'recoil';
import { isViewerOrAbove } from '../../../actions';
import { EditorInteractionState, editorInteractionStateAtom } from '../../../atoms/editorInteractionStateAtom';
import { DOCUMENTATION_FORMULAS_URL, DOCUMENTATION_PYTHON_URL } from '../../../constants/urls';
<<<<<<< HEAD
// import { CodeCellRunOutput, CodeCellValue } from '../../../quadratic-core/types';
import { useRootRouteLoaderData } from '../../../router';
=======
>>>>>>> a361f14e
import { colors } from '../../../theme/colors';
import { CodeSnippet } from '../../components/CodeSnippet';
import { LinkNewTab } from '../../components/LinkNewTab';
import { AITab } from './AITab';
import { codeEditorBaseStyles, codeEditorCommentStyles } from './styles';

// todo: fix types

interface ConsoleProps {
  editorMode: EditorInteractionState['mode'];
<<<<<<< HEAD
  evalResult: any; //CodeCellRunOutput | undefined;
  editorContent: string | undefined;
  selectedCell: any; //CodeCellValue;
=======
  evalResult: any | undefined;
  editorContent: string | undefined;
  selectedCell: any;
>>>>>>> a361f14e
}

export function Console({ evalResult, editorMode, editorContent, selectedCell }: ConsoleProps) {
  const { permission } = useRecoilValue(editorInteractionStateAtom);
  const [activeTabIndex, setActiveTabIndex] = useState<number>(0);
  const theme = useTheme();
  const { std_err = '', std_out = '' } = evalResult || {};
  let hasOutput = Boolean(std_err.length || std_out.length);

  // Whenever we change to a different cell, reset the active tab to the 1st
  useEffect(() => {
    setActiveTabIndex(0);
  }, [selectedCell]);

  return (
    <>
      <Box>
        <Tabs
          value={activeTabIndex}
          onChange={(e: React.SyntheticEvent, newValue: number) => {
            setActiveTabIndex(newValue);
          }}
          aria-label="Console"
          style={{ minHeight: '32px' }}
        >
          <Tab
            style={{ minHeight: '32px' }}
            label="Console"
            id="console-tab-0"
            aria-controls="console-tabpanel-0"
            disabled={editorMode === 'AI'}
          ></Tab>
          <Tab
            style={{ minHeight: '32px' }}
            label="Documentation"
            id="console-tab-1"
            aria-controls="console-tabpanel-1"
          ></Tab>
          {editorMode === 'PYTHON' && isViewerOrAbove(permission) && (
            <Tab
              style={{ minHeight: '32px' }}
              label="AI Assistant"
              id="console-tab-4"
              aria-controls="console-tabpanel-2"
            ></Tab>
          )}
        </Tabs>
      </Box>
      <div style={{ flex: '2', overflow: 'scroll', fontSize: '.875rem', lineHeight: '1.5' }}>
        <TabPanel value={activeTabIndex} index={0}>
          <div
            contentEditable="true"
            suppressContentEditableWarning={true}
            spellCheck={false}
            onKeyDown={(e) => {
              if (((e.metaKey || e.ctrlKey) && e.key === 'a') || ((e.metaKey || e.ctrlKey) && e.key === 'c')) {
                // Allow a few commands, but nothing else
              } else {
                e.preventDefault();
              }
            }}
            style={{
              outline: 'none',
              whiteSpace: 'pre-wrap',
              ...codeEditorBaseStyles,
            }}
            // Disable Grammarly
            data-gramm="false"
            data-gramm_editor="false"
            data-enable-grammarly="false"
          >
            {hasOutput ? (
              <>
                {std_err && (
                  <span style={{ display: 'flex', alignItems: 'center', gap: '8px', color: colors.error }}>
                    ERROR: {std_err}
                  </span>
                )}
                {std_out}
              </>
            ) : (
              <div style={{ ...codeEditorCommentStyles, marginTop: theme.spacing(0.5) }}>
                {editorMode === 'PYTHON'
                  ? 'Print statements, standard out, and errors will show here.'
                  : 'Errors will show here.'}
              </div>
            )}
          </div>
        </TabPanel>
        <TabPanel value={activeTabIndex} index={1}>
          {editorMode === 'PYTHON' ? (
            <div style={{ overflow: 'scroll' }}>
              <h4>Logging</h4>
              <p>`print()` statements and errors are logged in the CONSOLE tab.</p>
              <h4>Returning data to the sheet</h4>
              <p>The last statement in your code is returned to the sheet.</p>
              <p>Example:</p>

              <CodeSnippet
                language="python"
                code={stripIndent`
                  2 * 2
                  # Returns the value '4' to the active cell
                `}
              />

              <p>Example:</p>

              <CodeSnippet
                language="python"
                code={stripIndent`
                  result = []
                  for x in range(100):
                      result.append(x)

                  result
                  # Returns a list of 100 numbers, from 0 to 99
                  # [0, 1, 2, ..., 99]
                `}
              />

              <h4>Referencing data from the sheet</h4>
              <p>Use the `cell(x, y)` function — or shorthand `c(x, y)` — to reference values in the sheet.</p>
              <p>Example:</p>

              <CodeSnippet
                language="python"
                code={stripIndent`
                  c(1, 1) + c(2, 2)
                  # Returns the sum of the cell values at (x:1, y:1) and (x:2, y:2)
                `}
              />

              <h4>Advanced topics</h4>
              <ul>
                <li>Fetching data from an API.</li>
                <li>Using Pandas DataFrames.</li>
                <li>Installing third-party packages.</li>
              </ul>
              <p>
                <LinkNewTab href={DOCUMENTATION_PYTHON_URL}>Learn more in our documenation</LinkNewTab>.
              </p>
              <br />
            </div>
          ) : editorMode === 'AI' ? (
            <>
              <br></br>
              <Chip label="Experimental" size="small" color="warning" variant="outlined" />
              <p>
                <strong>Warning</strong>: AI in Quadratic as a cell type is currently experimental. The implementation
                may change without notice.
              </p>
              <p
                style={{
                  fontStyle: 'italic',
                }}
              >
                Data generated by AI models needs to be validated as it is often incorrect.
              </p>

              <h4>Generating New Data</h4>
              <p>
                With GPT AI as a cell type, GPT AI can directly generate data and return it to the sheet. Whether you
                need to generate a list of names, dates, or any other type of data, GPT AI can do it for you quickly and
                easily, saving you valuable time and resources.
              </p>
              <h4>Working With Existing Data</h4>
              <p>
                When you use GPT AI as a cell type, it has access to the data in your sheet and can use it to generate
                new data or update existing data. This means that GPT AI can analyze the data in your sheet and generate
                new data that is consistent with the existing data. GPT AI can even generate data that is specific to
                your needs, such as data that fits a particular pattern or meets certain criteria. With GPT AI support
                in Quadratic, you can be confident that your data is always accurate and up-to-date.
              </p>
            </>
          ) : (
            <>
              <h4>Spreadsheet formulas</h4>
              <p>Use the familiar language of spreadsheet formulas.</p>
              <p>Example:</p>

              <CodeSnippet language="formula" code={`SUM(A0:A99)`} />

              <h4>Referencing cells</h4>
              <p>
                In the positive quadrant, cells are referenced similar to other spreadsheets. In the negative quadrant,
                cells are referenced using a `n` prefix.
              </p>
              <p>Examples:</p>
              <table>
                <thead>
                  <tr>
                    <th style={{ textAlign: 'left' }}>
                      <code>nAn0</code>
                    </th>
                    <th style={{ textAlign: 'left' }}>
                      <code>(x, y)</code>
                    </th>
                  </tr>
                </thead>
                <tbody>
                  {[
                    ['A0', '(0,0)'],
                    ['A1', '(0, 1)'],
                    ['B1', '(1, 1)'],
                    ['An1', '(0, -1)'],
                    ['nA1', '(-1, 1)'],
                    ['nAn1', '(-1, -1)'],
                  ].map(([key, val]) => (
                    <tr key={key}>
                      <td style={{ minWidth: '5rem' }}>
                        <code>{key}</code>
                      </td>
                      <td>
                        <code>{val}</code>
                      </td>
                    </tr>
                  ))}
                </tbody>
              </table>

              <h4>Multiline formulas</h4>
              <p>
                Line spaces are ignored when evaluating formulas. You can use them to make your formulas more readable.
              </p>
              <p>Example:</p>

              <CodeSnippet
                language="formula"
                code={stripIndent`
                  IF(A0 > 0,
                    IF(B0 < 2,
                      "Valid Dataset",
                      "B0 is invalid"
                    ),
                    "A0 is invalid"
                  )
                `}
              />

              <h4>More info</h4>
              <p>
                <LinkNewTab href={DOCUMENTATION_FORMULAS_URL}>Check out the docs</LinkNewTab> to see a full list of
                supported formulas and documentation for how to use specific formula functions.
              </p>
              <br></br>
            </>
          )}
        </TabPanel>
        <TabPanel value={activeTabIndex} index={2}>
          <AITab
            evalResult={evalResult}
            editorMode={editorMode}
            editorContent={editorContent}
            isActive={activeTabIndex === 2}
          ></AITab>
        </TabPanel>
      </div>
    </>
  );
}

function TabPanel(props: { children: React.ReactElement; value: number; index: number }) {
  const { children, value, index, ...other } = props;

  return (
    <div
      role="tabpanel"
      hidden={value !== index}
      id={`console-tabpanel-${index}`}
      aria-labelledby={`console-tab-${index}`}
      {...other}
    >
      {/* {value === index && ( */}
      <div style={{ padding: '.5rem 1rem 0 1rem' }}>{children}</div>
      {/* )} */}
    </div>
  );
}<|MERGE_RESOLUTION|>--- conflicted
+++ resolved
@@ -6,11 +6,7 @@
 import { isViewerOrAbove } from '../../../actions';
 import { EditorInteractionState, editorInteractionStateAtom } from '../../../atoms/editorInteractionStateAtom';
 import { DOCUMENTATION_FORMULAS_URL, DOCUMENTATION_PYTHON_URL } from '../../../constants/urls';
-<<<<<<< HEAD
 // import { CodeCellRunOutput, CodeCellValue } from '../../../quadratic-core/types';
-import { useRootRouteLoaderData } from '../../../router';
-=======
->>>>>>> a361f14e
 import { colors } from '../../../theme/colors';
 import { CodeSnippet } from '../../components/CodeSnippet';
 import { LinkNewTab } from '../../components/LinkNewTab';
@@ -21,15 +17,9 @@
 
 interface ConsoleProps {
   editorMode: EditorInteractionState['mode'];
-<<<<<<< HEAD
   evalResult: any; //CodeCellRunOutput | undefined;
   editorContent: string | undefined;
   selectedCell: any; //CodeCellValue;
-=======
-  evalResult: any | undefined;
-  editorContent: string | undefined;
-  selectedCell: any;
->>>>>>> a361f14e
 }
 
 export function Console({ evalResult, editorMode, editorContent, selectedCell }: ConsoleProps) {
