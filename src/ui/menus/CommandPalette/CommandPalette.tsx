import { Dialog, Divider, InputBase, List, ListItem, ListItemButton, ListItemText, Paper } from '@mui/material';
import mixpanel from 'mixpanel-browser';
import React, { useEffect } from 'react';
<<<<<<< HEAD
import { useSetRecoilState } from 'recoil';
import { editorInteractionStateAtom } from '../../../atoms/editorInteractionStateAtom';
import { SheetController } from '../../../grid/controller/SheetController';
import { PixiApp } from '../../../gridGL/pixiApp/PixiApp';
import { focusGrid } from '../../../helpers/focusGrid';
import '../../styles/floating-dialog.css';
import { useSheetListItems } from './ListItems/useSheetListItems';
=======
import { useRecoilState } from 'recoil';
import { editorInteractionStateAtom } from '../../../atoms/editorInteractionStateAtom';
import { gridInteractionStateAtom } from '../../../atoms/gridInteractionStateAtom';
import { SheetController } from '../../../grid/controller/sheetController';
import { PixiApp } from '../../../gridGL/pixiApp/PixiApp';
import { focusGrid } from '../../../helpers/focusGrid';
import focusInput from '../../../utils/focusInput';
import '../../styles/floating-dialog.css';
>>>>>>> 3f94208c
import { getCommandPaletteListItems } from './getCommandPaletteListItems';

interface Props {
  app: PixiApp;
  sheetController: SheetController;
  confirmSheetDelete: () => void;
}

export const CommandPalette = (props: Props) => {
<<<<<<< HEAD
  const { app, sheetController, confirmSheetDelete } = props;

  const setEditorInteractionState = useSetRecoilState(editorInteractionStateAtom);

=======
  const [interactionState] = useRecoilState(gridInteractionStateAtom);
  // eslint-disable-next-line @typescript-eslint/no-unused-vars
  const [editorInteractionState, setEditorInteractionState] = useRecoilState(editorInteractionStateAtom);
>>>>>>> 3f94208c
  const [activeSearchValue, setActiveSearchValue] = React.useState<string>('');
  const [selectedListItemIndex, setSelectedListItemIndex] = React.useState<number>(0);

  // Fn that closes the command palette and gets passed down to individual ListItems
  const closeCommandPalette = () => {
    setEditorInteractionState((state) => ({
      ...state,
      showCellTypeMenu: false,
      showCommandPalette: false,
    }));
    focusGrid();
  };

  useEffect(() => {
    mixpanel.track('[CommandPalette].open');
  }, []);

  // Upon keyboard navigation, scroll the element into view
  useEffect(() => {
    const el = document.querySelector(`[data-command-bar-list-item-index='${selectedListItemIndex}']`);
    if (el) {
      el.scrollIntoView({
        block: 'nearest',
      });
    }
  }, [selectedListItemIndex]);

  const sheets = useSheetListItems(sheetController);

  // Otherwise, define vars and render the list
  const ListItems = getCommandPaletteListItems({
    app,
    sheetController,
    closeCommandPalette,
    activeSearchValue: activeSearchValue,
    selectedListItemIndex: selectedListItemIndex,
    extraItems: sheets,
    confirmDelete: () => confirmSheetDelete(),
  });

  const searchlabel = 'Search menus and commands…';

  return (
    <>
      <Dialog open={true} onClose={closeCommandPalette} fullWidth maxWidth={'xs'} BackdropProps={{ invisible: true }}>
        <Paper
          component="form"
          elevation={12}
          onKeyUp={(e: React.KeyboardEvent) => {
            if (e.key === 'ArrowDown') {
              e.preventDefault();
              e.stopPropagation();
              setSelectedListItemIndex(selectedListItemIndex === ListItems.length - 1 ? 0 : selectedListItemIndex + 1);
            } else if (e.key === 'ArrowUp') {
              e.preventDefault();
              e.stopPropagation();
              setSelectedListItemIndex(selectedListItemIndex === 0 ? ListItems.length - 1 : selectedListItemIndex - 1);
            }
          }}
          onSubmit={(e: React.FormEvent) => {
            e.preventDefault();
<<<<<<< HEAD
            const el = document.querySelector(`[data-command-bar-list-item-index='${selectedListItemIndex}']`);
            if (el !== undefined) {
              (el as HTMLElement).click();
            }
=======
            e.stopPropagation();
            setSelectedListItemIndex(selectedListItemIndex === 0 ? ListItems.length - 1 : selectedListItemIndex - 1);
          }
        }}
        onSubmit={(e: React.FormEvent) => {
          e.preventDefault();
          const el = document.querySelector(`[data-command-bar-list-item-index='${selectedListItemIndex}']`);
          if (el !== undefined) {
            (el as HTMLElement).click();
          }
        }}
      >
        <InputBase
          sx={{ width: '100%', padding: '8px 16px' }}
          placeholder={searchlabel}
          inputProps={{ 'aria-label': searchlabel }}
          inputRef={focusInput}
          value={activeSearchValue}
          onChange={(event: React.ChangeEvent<HTMLInputElement>) => {
            setSelectedListItemIndex(0);
            setActiveSearchValue(event.target.value);
>>>>>>> 3f94208c
          }}
        >
          <InputBase
            sx={{ width: '100%', padding: '8px 16px' }}
            placeholder={searchlabel}
            inputProps={{ 'aria-label': searchlabel }}
            autoFocus
            value={activeSearchValue}
            onChange={(event: React.ChangeEvent<HTMLInputElement>) => {
              setSelectedListItemIndex(0);
              setActiveSearchValue(event.target.value);
            }}
          />

          <Divider />
          <div style={{ maxHeight: '330px', overflowY: 'scroll', paddingBottom: '5px' }}>
            <List dense={true} disablePadding>
              {ListItems.length ? (
                ListItems
              ) : (
                <ListItem disablePadding>
                  <ListItemButton disabled>
                    <ListItemText primary="No matches" />
                  </ListItemButton>
                </ListItem>
              )}
            </List>
          </div>
        </Paper>
      </Dialog>
    </>
  );
};<|MERGE_RESOLUTION|>--- conflicted
+++ resolved
@@ -1,7 +1,6 @@
 import { Dialog, Divider, InputBase, List, ListItem, ListItemButton, ListItemText, Paper } from '@mui/material';
 import mixpanel from 'mixpanel-browser';
 import React, { useEffect } from 'react';
-<<<<<<< HEAD
 import { useSetRecoilState } from 'recoil';
 import { editorInteractionStateAtom } from '../../../atoms/editorInteractionStateAtom';
 import { SheetController } from '../../../grid/controller/SheetController';
@@ -9,16 +8,6 @@
 import { focusGrid } from '../../../helpers/focusGrid';
 import '../../styles/floating-dialog.css';
 import { useSheetListItems } from './ListItems/useSheetListItems';
-=======
-import { useRecoilState } from 'recoil';
-import { editorInteractionStateAtom } from '../../../atoms/editorInteractionStateAtom';
-import { gridInteractionStateAtom } from '../../../atoms/gridInteractionStateAtom';
-import { SheetController } from '../../../grid/controller/sheetController';
-import { PixiApp } from '../../../gridGL/pixiApp/PixiApp';
-import { focusGrid } from '../../../helpers/focusGrid';
-import focusInput from '../../../utils/focusInput';
-import '../../styles/floating-dialog.css';
->>>>>>> 3f94208c
 import { getCommandPaletteListItems } from './getCommandPaletteListItems';
 
 interface Props {
@@ -28,16 +17,9 @@
 }
 
 export const CommandPalette = (props: Props) => {
-<<<<<<< HEAD
   const { app, sheetController, confirmSheetDelete } = props;
 
   const setEditorInteractionState = useSetRecoilState(editorInteractionStateAtom);
-
-=======
-  const [interactionState] = useRecoilState(gridInteractionStateAtom);
-  // eslint-disable-next-line @typescript-eslint/no-unused-vars
-  const [editorInteractionState, setEditorInteractionState] = useRecoilState(editorInteractionStateAtom);
->>>>>>> 3f94208c
   const [activeSearchValue, setActiveSearchValue] = React.useState<string>('');
   const [selectedListItemIndex, setSelectedListItemIndex] = React.useState<number>(0);
 
@@ -99,34 +81,10 @@
           }}
           onSubmit={(e: React.FormEvent) => {
             e.preventDefault();
-<<<<<<< HEAD
             const el = document.querySelector(`[data-command-bar-list-item-index='${selectedListItemIndex}']`);
             if (el !== undefined) {
               (el as HTMLElement).click();
             }
-=======
-            e.stopPropagation();
-            setSelectedListItemIndex(selectedListItemIndex === 0 ? ListItems.length - 1 : selectedListItemIndex - 1);
-          }
-        }}
-        onSubmit={(e: React.FormEvent) => {
-          e.preventDefault();
-          const el = document.querySelector(`[data-command-bar-list-item-index='${selectedListItemIndex}']`);
-          if (el !== undefined) {
-            (el as HTMLElement).click();
-          }
-        }}
-      >
-        <InputBase
-          sx={{ width: '100%', padding: '8px 16px' }}
-          placeholder={searchlabel}
-          inputProps={{ 'aria-label': searchlabel }}
-          inputRef={focusInput}
-          value={activeSearchValue}
-          onChange={(event: React.ChangeEvent<HTMLInputElement>) => {
-            setSelectedListItemIndex(0);
-            setActiveSearchValue(event.target.value);
->>>>>>> 3f94208c
           }}
         >
           <InputBase
