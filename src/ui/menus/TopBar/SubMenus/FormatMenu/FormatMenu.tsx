--- conflicted
+++ resolved
@@ -1,10 +1,3 @@
-<<<<<<< HEAD
-import './formatMenuStyles.scss';
-=======
-import { Menu, MenuChangeEvent, MenuDivider, MenuItem, SubMenu } from '@szhsin/react-menu';
-import { useCallback } from 'react';
->>>>>>> 0cc3c5a5
-
 import {
   BorderAll,
   FormatAlignCenter,
@@ -13,27 +6,17 @@
   FormatBold,
   FormatClear,
   FormatColorFill,
-<<<<<<< HEAD
-=======
-  // FormatAlignLeft,
-  // FormatAlignRight,
-  // FormatAlignCenter,
->>>>>>> 0cc3c5a5
   FormatColorText,
   FormatItalic,
   PaletteOutlined,
 } from '@mui/icons-material';
-<<<<<<< HEAD
-import KeyboardArrowDown from '@mui/icons-material/KeyboardArrowDown';
-import { Tooltip } from '@mui/material';
-import Button from '@mui/material/Button';
 import { Menu, MenuChangeEvent, MenuDivider, MenuItem, SubMenu } from '@szhsin/react-menu';
-import '@szhsin/react-menu/dist/index.css';
 import { useCallback } from 'react';
 import { focusGrid } from '../../../../../helpers/focusGrid';
 import { KeyboardSymbols } from '../../../../../helpers/keyboardSymbols';
 import { QColorPicker } from '../../../../components/qColorPicker';
 import { MenuLineItem } from '../../MenuLineItem';
+import { TopBarMenuItem } from '../../TopBarMenuItem';
 import {
   clearFormattingAndBorders,
   setAlignment,
@@ -42,27 +25,8 @@
   setItalic,
   setTextColor,
 } from '../formatCells';
-import { useGetBorderMenu } from './useGetBorderMenu';
-=======
-import '@szhsin/react-menu/dist/index.css';
-import { QColorPicker } from '../../../../components/qColorPicker';
-import { useFormatCells } from '../useFormatCells';
 import './formatMenuStyles.scss';
 import { useGetBorderMenu } from './useGetBorderMenu';
-
-import { SheetController } from '../../../../../grid/controller/sheetController';
-import { PixiApp } from '../../../../../gridGL/pixiApp/PixiApp';
-import { KeyboardSymbols } from '../../../../../helpers/keyboardSymbols';
-import { MenuLineItem } from '../../MenuLineItem';
-import { TopBarMenuItem } from '../../TopBarMenuItem';
-import { useClearAllFormatting } from '../useClearAllFormatting';
-import { useGetSelection } from '../useGetSelection';
-
-interface IProps {
-  app: PixiApp;
-  sheet_controller: SheetController;
-}
->>>>>>> 0cc3c5a5
 
 export const FormatMenu = () => {
   // todo!!!
