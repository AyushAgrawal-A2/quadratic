import { Fragment, useCallback } from 'react';
import Button from '@mui/material/Button';
import KeyboardArrowDown from '@mui/icons-material/KeyboardArrowDown';
import { Menu, MenuItem, MenuDivider, SubMenu, MenuChangeEvent } from '@szhsin/react-menu';

import {
  FormatBold,
  FormatItalic,
  FormatAlignLeft,
  FormatAlignRight,
  FormatAlignCenter,
  FormatColorText,
  FormatColorFill,
  FormatClear,
  ReadMore,
} from '@mui/icons-material';
import { PaletteOutlined } from '@mui/icons-material';
import '@szhsin/react-menu/dist/index.css';
import { Tooltip } from '@mui/material';
import { colors } from '../../../../../theme/colors';
<<<<<<< HEAD
import { menuItemIconStyles, menuItemIconDisabledStyles, topBarIconStyles } from '../menuStyles';
import { CompactPicker } from 'react-color';
=======
import { menuItemIconStyles, topBarIconStyles } from '../menuStyles';
import { QColorPicker } from '../../../../components/qColorPicker';
>>>>>>> a357ff7d
import { useFormatCells } from '../useFormatCells';
import { useGetBorderMenu } from './useGetBorderMenu';
import { useBorders } from '../useBorders';
import './formatMenuStyles.scss';

import { PixiApp } from '../../../../../core/gridGL/pixiApp/PixiApp';
import { SheetController } from '../../../../../core/transaction/sheetController';

interface IProps {
  app: PixiApp;
  sheet_controller: SheetController;
}

export const FormatMenu = (props: IProps) => {
  const { changeFillColor, removeFillColor, clearFormatting } = useFormatCells(props.sheet_controller, props.app);
  const { clearBorders } = useBorders(props.sheet_controller.sheet, props.app);

  // focus canvas after the format menu closes
  const onMenuChange = useCallback(
    (event: MenuChangeEvent) => {
      if (!event.open) props.app?.focus();
    },
    [props.app]
  );

  const borders = useGetBorderMenu({ sheet: props.sheet_controller.sheet, app: props.app });

  const handleClearFormatting = useCallback(() => {
    clearFormatting();
    clearBorders();
  }, [clearFormatting, clearBorders]);

  return (
    <Menu
      onMenuChange={onMenuChange}
      menuButton={
        <Tooltip title="Format" arrow>
          <Button style={{ color: colors.darkGray }}>
            <PaletteOutlined style={topBarIconStyles}></PaletteOutlined>
            <KeyboardArrowDown fontSize="small"></KeyboardArrowDown>
          </Button>
        </Tooltip>
      }
    >
      <MenuItem disabled>
        <FormatBold style={menuItemIconDisabledStyles}></FormatBold> Bold
      </MenuItem>
      <MenuItem disabled>
        <FormatItalic style={menuItemIconDisabledStyles}></FormatItalic> Italic
      </MenuItem>
      <MenuItem disabled>
        <FormatColorText style={menuItemIconDisabledStyles}></FormatColorText> Text color
      </MenuItem>

      <MenuDivider />
      <SubMenu
        label={
          <Fragment>
            <ReadMore style={menuItemIconStyles}></ReadMore>
            <span>Wrapping</span>
          </Fragment>
        }
      >
        <MenuItem disabled>Overflow</MenuItem>
        <MenuItem disabled>Wrap</MenuItem>
        <MenuItem disabled>Clip</MenuItem>
      </SubMenu>

      <MenuDivider />
      <MenuItem disabled>
        <FormatAlignLeft style={menuItemIconDisabledStyles}></FormatAlignLeft> Left
      </MenuItem>
      <MenuItem disabled>
        <FormatAlignCenter style={menuItemIconDisabledStyles}></FormatAlignCenter> Center
      </MenuItem>
      <MenuItem disabled>
        <FormatAlignRight style={menuItemIconDisabledStyles}></FormatAlignRight> Right
      </MenuItem>

      <MenuDivider />
      <SubMenu
        id="FillColorMenuID"
        menuStyles={{
          padding: '0px',
        }}
        label={
          <>
            <FormatColorFill style={menuItemIconStyles}></FormatColorFill> Fill color
          </>
        }
      >
<<<<<<< HEAD
        <CompactPicker onChange={changeFillColor} />
        <MenuItem onClick={removeFillColor}>Clear</MenuItem>
=======
        <MenuHeader>Fill Color</MenuHeader>
        <QColorPicker onChangeComplete={changeFillColor} />
        <MenuItem onClick={removeFillColor}>Clear Fill Color</MenuItem>
>>>>>>> a357ff7d
      </SubMenu>

      {borders}

      <MenuDivider />
      <MenuItem onClick={handleClearFormatting}>
        <FormatClear style={menuItemIconStyles}></FormatClear>
        Clear formatting
      </MenuItem>
    </Menu>
  );
};<|MERGE_RESOLUTION|>--- conflicted
+++ resolved
@@ -18,13 +18,8 @@
 import '@szhsin/react-menu/dist/index.css';
 import { Tooltip } from '@mui/material';
 import { colors } from '../../../../../theme/colors';
-<<<<<<< HEAD
 import { menuItemIconStyles, menuItemIconDisabledStyles, topBarIconStyles } from '../menuStyles';
-import { CompactPicker } from 'react-color';
-=======
-import { menuItemIconStyles, topBarIconStyles } from '../menuStyles';
 import { QColorPicker } from '../../../../components/qColorPicker';
->>>>>>> a357ff7d
 import { useFormatCells } from '../useFormatCells';
 import { useGetBorderMenu } from './useGetBorderMenu';
 import { useBorders } from '../useBorders';
@@ -116,14 +111,8 @@
           </>
         }
       >
-<<<<<<< HEAD
-        <CompactPicker onChange={changeFillColor} />
+        <QColorPicker onChangeComplete={changeFillColor} />
         <MenuItem onClick={removeFillColor}>Clear</MenuItem>
-=======
-        <MenuHeader>Fill Color</MenuHeader>
-        <QColorPicker onChangeComplete={changeFillColor} />
-        <MenuItem onClick={removeFillColor}>Clear Fill Color</MenuItem>
->>>>>>> a357ff7d
       </SubMenu>
 
       {borders}
