--- conflicted
+++ resolved
@@ -1,7 +1,3 @@
-<<<<<<< HEAD
-import { useAuth0 } from '@auth0/auth0-react';
-=======
->>>>>>> 3f94208c
 import { ContentCopy, ContentCut, ContentPaste, Redo, Undo } from '@mui/icons-material';
 import KeyboardArrowDown from '@mui/icons-material/KeyboardArrowDown';
 import { Tooltip } from '@mui/material';
@@ -9,34 +5,20 @@
 import { Menu, MenuDivider, MenuHeader, MenuItem, SubMenu } from '@szhsin/react-menu';
 import '@szhsin/react-menu/dist/index.css';
 import { useEffect } from 'react';
-<<<<<<< HEAD
+import { useParams } from 'react-router';
 import { useRecoilState } from 'recoil';
+import { apiClient } from '../../../../api/apiClient';
 import { editorInteractionStateAtom } from '../../../../atoms/editorInteractionStateAtom';
-import { IS_READONLY_MODE } from '../../../../constants/app';
+import { authClient } from '../../../../auth';
+import { IS_READONLY_MODE } from '../../../../constants/appConstants';
+import { ROUTES } from '../../../../constants/routes';
 import { DOCUMENTATION_URL } from '../../../../constants/urls';
 import { copyToClipboard, cutToClipboard, pasteFromClipboard } from '../../../../grid/actions/clipboard/clipboard';
 import { SheetController } from '../../../../grid/controller/SheetController';
 import { focusGrid } from '../../../../helpers/focusGrid';
 import { KeyboardSymbols } from '../../../../helpers/keyboardSymbols';
-import { isMac } from '../../../../utils/isMac';
-import { useLocalFiles } from '../../../contexts/LocalFiles';
-=======
-import { useParams } from 'react-router-dom';
-import { useRecoilState, useRecoilValue } from 'recoil';
-import { apiClient } from '../../../../api/apiClient';
-import { editorInteractionStateAtom } from '../../../../atoms/editorInteractionStateAtom';
-import { gridInteractionStateAtom } from '../../../../atoms/gridInteractionStateAtom';
-import { authClient } from '../../../../auth';
-import { IS_READONLY_MODE } from '../../../../constants/appConstants';
-import { ROUTES } from '../../../../constants/routes';
-import { DOCUMENTATION_URL } from '../../../../constants/urls';
-import { copyToClipboard, cutToClipboard, pasteFromClipboard } from '../../../../grid/actions/clipboard/clipboard';
-import { SheetController } from '../../../../grid/controller/sheetController';
-import { focusGrid } from '../../../../helpers/focusGrid';
-import { KeyboardSymbols } from '../../../../helpers/keyboardSymbols';
 import { useRootRouteLoaderData } from '../../../../router';
 import { isMac } from '../../../../utils/isMac';
->>>>>>> 3f94208c
 import { MenuLineItem } from '../MenuLineItem';
 import { useGridSettings } from './useGridSettings';
 
@@ -48,16 +30,10 @@
   const { sheetController } = props;
   const [editorInteractionState, setEditorInteractionState] = useRecoilState(editorInteractionStateAtom);
   const settings = useGridSettings();
-<<<<<<< HEAD
   const cursor = sheetController.sheet.cursor;
 
-  const { createNewFile, downloadCurrentFile } = useLocalFiles();
-
-  const { isAuthenticated, user, logout } = useAuth0();
-=======
   const { uuid } = useParams();
   const { isAuthenticated, user } = useRootRouteLoaderData();
->>>>>>> 3f94208c
 
   // For readonly, set Headers to not visible by default
   useEffect(() => {
