import mixpanel from 'mixpanel-browser';
import { createContext, useCallback, useContext, useEffect, useRef, useState } from 'react';
import { useParams } from 'react-router';
import { useSetRecoilState } from 'recoil';
import { isOwner as isOwnerTest } from '../../actions';
import { apiClient } from '../../api/apiClient';
import { editorInteractionStateAtom } from '../../atoms/editorInteractionStateAtom';
import { useFileRouteLoaderData } from '../../dashboard/FileRoute';
import { debugShowFileIO } from '../../debugFlags';
import { grid } from '../../grid/controller/Grid';
import { useInterval } from '../../hooks/useInterval';

const syncInterval = 500;
const syncErrorInterval = 1000;

type Sync = {
  id: number;
  state: 'idle' | 'syncing' | 'error';
};

export type FileContextType = {
  name: string;
  renameFile: (newName: string) => void;
  syncState: Sync['state'];
};

/**
 * Context
 */
const FileContext = createContext<FileContextType>({} as FileContextType);

/**
 * Provider
 */
export const FileProvider = ({ children }: { children: React.ReactElement }) => {
  // We can guarantee this is in the URL when it runs, so cast as string
  const { uuid } = useParams() as { uuid: string };
  //@ts-expect-error
  window.file_uuid = uuid; // TODO: remove this
  const initialFileData = useFileRouteLoaderData();
  const [name, setName] = useState<FileContextType['name']>(initialFileData.name);
  const [publicLinkAccess] = useState(initialFileData.sharing.public_link_access);
  let isFirstUpdate = useRef(true);
  const setEditorInteractionState = useSetRecoilState(editorInteractionStateAtom);
  const [latestSync, setLatestSync] = useState<Sync>({ id: 0, state: 'idle' });

  const syncState = latestSync.state;
  const isOwner = isOwnerTest(initialFileData.permission);

  const renameFile: FileContextType['renameFile'] = useCallback(
    (newName) => {
      mixpanel.track('[Files].renameCurrentFile', { newFilename: newName });
      setName(newName);
    },
    [setName]
  );

  // Create and save the fn used by the sheetController to save the file

  const syncChanges = useCallback(
    async (apiClientFn: Function) => {
      // User shouldn't have the ability to change anything, but we'll double
      // make sure the file can't be modified on the server if it's not the owner
      if (!isOwner) return;

      // Don't sync anything if we're on the first update
      if (isFirstUpdate.current) return;

      const id = Date.now();
      setLatestSync({ id, state: 'syncing' });
      apiClientFn()
        .then(() => true)
        .catch(() => false)
        .then((ok: boolean) => {
          setLatestSync((prev) => (prev.id === id ? { id, state: ok ? 'idle' : 'error' } : prev));
        });
    },
    [setLatestSync, isOwner]
  );

  // When the file name changes, update document title and sync to server
  useEffect(() => {
    document.title = `${name} - Quadratic`;
    syncChanges(() => apiClient.updateFile(uuid, { name }));
  }, [name, syncChanges, uuid]);

  // If a sync fails, start an interval that tries to sync everything about the
  // file anew every few seconds until a sync completes again
  useInterval(
    () => {
      // on error, attempt to resync everything
      if (syncState === 'error') {
        if (debugShowFileIO) console.log('[FileProvider] attempting to resync entire file after error...');
        syncChanges(() =>
          apiClient.updateFile(uuid, {
            name,
            contents: grid.export(),
            version: grid.getVersion(),
          })
        );
        apiClient.updateFileSharing(uuid, { public_link_access: publicLinkAccess });
        grid.dirty = false;
      } else if (grid.dirty) {
<<<<<<< HEAD
        const contents = grid.export();

        syncChanges(() =>
          apiClient.updateFile(uuid, { contents, version: grid.getVersion() }).then(() => {
            if (debugShowFileIO) console.log(`[FileProvider] uploaded file (${Math.round(contents.length / 1000)}kb).`);
          })
        );
=======
        const now = performance.now();
        const contents = grid.export();
        if (debugShowFileIO)
          console.log(
            `[FileProvider] saving file... (${Math.round(contents.length / 1000)}kb in ${Math.round(
              performance.now() - now
            )}ms)`
          );
        syncChanges(() => apiClient.updateFile(uuid, { contents, version: grid.getVersion() }));
>>>>>>> 287f1d5a
        grid.dirty = false;
      }
    },
    syncState === 'error' ? syncErrorInterval : syncInterval
  );

  // Set the permission in recoil based on the initial state
  // TODO figure out a way to set this in RecoilRoot (if possible)
  //      or let it flow if we go with react-router's loaders for this
  useEffect(() => {
    setEditorInteractionState((prev) => ({ ...prev, permission: initialFileData.permission }));
  }, [initialFileData.permission, setEditorInteractionState]);

  // Keep track of lifecycle so we can run things at a specific time
  useEffect(() => {
    if (isFirstUpdate.current) {
      isFirstUpdate.current = false;
      return;
    }

    return () => {
      isFirstUpdate.current = true;
    };
  }, []);

  return (
    <FileContext.Provider
      value={{
        name,
        renameFile,
        syncState,
      }}
    >
      {children}
    </FileContext.Provider>
  );
};

/**
 * Consumer
 */
export const useFileContext = () => useContext(FileContext);<|MERGE_RESOLUTION|>--- conflicted
+++ resolved
@@ -101,15 +101,6 @@
         apiClient.updateFileSharing(uuid, { public_link_access: publicLinkAccess });
         grid.dirty = false;
       } else if (grid.dirty) {
-<<<<<<< HEAD
-        const contents = grid.export();
-
-        syncChanges(() =>
-          apiClient.updateFile(uuid, { contents, version: grid.getVersion() }).then(() => {
-            if (debugShowFileIO) console.log(`[FileProvider] uploaded file (${Math.round(contents.length / 1000)}kb).`);
-          })
-        );
-=======
         const now = performance.now();
         const contents = grid.export();
         if (debugShowFileIO)
@@ -119,7 +110,6 @@
             )}ms)`
           );
         syncChanges(() => apiClient.updateFile(uuid, { contents, version: grid.getVersion() }));
->>>>>>> 287f1d5a
         grid.dirty = false;
       }
     },
