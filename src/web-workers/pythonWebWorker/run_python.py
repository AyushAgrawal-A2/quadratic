--- conflicted
+++ resolved
@@ -327,15 +327,9 @@
         except Exception:
             pass
 
-<<<<<<< HEAD
-        # removes output_value if there's an array
-        if array_output:
-            output_value = None
-=======
         # removes output_value if there's an array or None
         if array_output or output_value is None:
             output_value = ""
->>>>>>> 07df3ada
 
         return {
             "output_value": str(output_value),
