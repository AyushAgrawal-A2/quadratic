--- conflicted
+++ resolved
@@ -63,9 +63,7 @@
       this.pointerHeading.pointerMove(world) ||
       this.pointerAutoComplete.pointerMove(world) ||
       this.pointerDown.pointerMove(world);
-<<<<<<< HEAD
     this.pointerCursor.pointerMove(world);
-=======
 
     // change the cursor based on pointer priority
     const cursor =
@@ -73,7 +71,6 @@
       pixiApp.pointer.pointerHeading.cursor ??
       pixiApp.pointer.pointerAutoComplete.cursor;
     pixiApp.canvas.style.cursor = cursor ?? 'unset';
->>>>>>> 5853d3d1
   };
 
   private pointerUp = (e: InteractionEvent): void => {
