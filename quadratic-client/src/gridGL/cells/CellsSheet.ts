--- conflicted
+++ resolved
@@ -4,14 +4,8 @@
 import { CellsBorders } from './CellsBorders';
 import { CellsFills } from './CellsFills';
 import { CellsMarkers } from './CellsMarkers';
-<<<<<<< HEAD
+import { CellsSearch } from './CellsSearch';
 import { CellsLabels } from './cellsLabel/CellsLabels';
-=======
-import { CellsSearch } from './CellsSearch';
-import { CellsSheetPreloader } from './CellsSheetPreloader';
-import { CellsTextHash } from './CellsTextHash';
-import { sheetHashHeight, sheetHashWidth } from './CellsTypes';
->>>>>>> a6820f0a
 
 export class CellsSheet extends Container {
   private cellsFills: CellsFills;
@@ -30,16 +24,11 @@
     super();
     this.sheet = sheet;
     this.cellsFills = this.addChild(new CellsFills(this));
-<<<<<<< HEAD
     this.cellsLabels = this.addChild(new CellsLabels(this));
-=======
-    this.cellsTextDebug = this.addChild(new Graphics());
 
     // may need to clean this up if we ever move to a SPA
     this.addChild(new CellsSearch(sheet));
 
-    this.cellsTextHashContainer = this.addChild(new Container<CellsTextHash>());
->>>>>>> a6820f0a
     this.cellsArray = this.addChild(new CellsArray(this));
     this.cellsBorders = this.addChild(new CellsBorders(this));
     this.cellsMarkers = this.addChild(new CellsMarkers());
@@ -50,43 +39,7 @@
     this.cellsFills.create();
     this.cellsBorders.create();
     this.cellsArray.create();
-<<<<<<< HEAD
     await this.cellsLabels.preload();
-=======
-    const cellsSheetPreloader = new CellsSheetPreloader(this);
-    await cellsSheetPreloader.preload();
-  }
-
-  private createHash(hashX: number, hashY: number): CellsTextHash | undefined {
-    const key = `${hashX},${hashY}`;
-    const cellsHash = this.cellsTextHashContainer.addChild(new CellsTextHash(this, hashX, hashY));
-    if (debugShowHashUpdates) console.log(`[CellsTextHash] Creating hash for (${hashX}, ${hashY})`);
-    this.cellsTextHash.set(key, cellsHash);
-    const row = this.cellsRows.get(hashY);
-    if (row) {
-      row.push(cellsHash);
-    } else {
-      this.cellsRows.set(hashY, [cellsHash]);
-    }
-    return cellsHash;
-  }
-
-  createHashes(): boolean {
-    debugTimeReset();
-    const bounds = this.sheet.getGridBounds(false);
-    if (!bounds) return false;
-    const xStart = Math.floor(bounds.left / sheetHashWidth);
-    const yStart = Math.floor(bounds.top / sheetHashHeight);
-    const xEnd = Math.floor(bounds.right / sheetHashWidth);
-    const yEnd = Math.floor(bounds.bottom / sheetHashHeight);
-    for (let y = yStart; y <= yEnd; y++) {
-      for (let x = xStart; x <= xEnd; x++) {
-        this.createHash(x, y);
-      }
-    }
-    debugTimeCheck('createHashes');
-    return true;
->>>>>>> a6820f0a
   }
 
   show(bounds: Rectangle): void {
