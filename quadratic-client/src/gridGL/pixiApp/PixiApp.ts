import { Viewport } from 'pixi-viewport';
import { Container, Graphics, Rectangle, Renderer } from 'pixi.js';
import { isMobile } from 'react-device-detect';
import { editorInteractionStateDefault } from '../../atoms/editorInteractionStateAtom';
import { HEADING_SIZE } from '../../constants/gridConstants';
import { debugShowCacheFlag } from '../../debugFlags';
import {
  copyToClipboardEvent,
  cutToClipboardEvent,
  pasteFromClipboardEvent,
} from '../../grid/actions/clipboard/clipboard';
import { sheets } from '../../grid/controller/Sheets';
import { AxesLines } from '../UI/AxesLines';
import { Cursor } from '../UI/Cursor';
import { GridLines } from '../UI/GridLines';
<<<<<<< HEAD
import { UIMultiPlayerCursor } from '../UI/UIMultiplayerCursor';
=======
import { HtmlPlaceholders } from '../UI/HtmlPlaceholders';
>>>>>>> 5853d3d1
import { BoxCells } from '../UI/boxCells';
import { GridHeadings } from '../UI/gridHeadings/GridHeadings';
import { CellsSheets } from '../cells/CellsSheets';
import { Pointer } from '../interaction/pointer/Pointer';
import { ensureVisible } from '../interaction/viewportHelper';
import { loadAssets } from '../loadAssets';
import { HORIZONTAL_SCROLL_KEY, Wheel, ZOOM_KEY } from '../pixiOverride/Wheel';
import { Quadrants } from '../quadrants/Quadrants';
import { pixiAppSettings } from './PixiAppSettings';
import { Update } from './Update';
import { HighlightedCells } from './highlightedCells';
import './pixiApp.css';

export class PixiApp {
  private parent?: HTMLDivElement;
  private update!: Update;
  private cacheIsVisible = false;

  highlightedCells = new HighlightedCells();
  canvas!: HTMLCanvasElement;
  viewport!: Viewport;
  gridLines!: GridLines;
  axesLines!: AxesLines;
  cursor!: Cursor;
  multiplayerCursor!: UIMultiPlayerCursor;
  headings!: GridHeadings;
  boxCells!: BoxCells;
  cellsSheets!: CellsSheets;
  quadrants!: Quadrants;
  pointer!: Pointer;
  viewportContents!: Container;
  htmlPlaceholders!: HtmlPlaceholders;
  renderer!: Renderer;
  stage = new Container();
  loading = true;
  destroyed = false;
  paused = true;

  // for testing purposes
  debug!: Graphics;

  async init() {
    await loadAssets();
    this.initCanvas();
    await this.rebuild();

    // keep a reference of app on window, used for Playwright tests
    //@ts-expect-error
    window.pixiapp = this;

    console.log('[QuadraticGL] environment ready');
  }

  private initCanvas() {
    this.canvas = document.createElement('canvas');
    this.canvas.id = 'QuadraticCanvasID';
    this.canvas.className = 'pixi_canvas';
    this.canvas.tabIndex = 0;

    const resolution = Math.max(2, window.devicePixelRatio);
    this.renderer = new Renderer({
      view: this.canvas,
      resolution,
      antialias: true,
      backgroundColor: 0xffffff,
    });

    this.viewport = new Viewport({ interaction: this.renderer.plugins.interaction });
    this.stage.addChild(this.viewport);
    this.viewport
      .drag({
        pressDrag: true,
        wheel: false, // handled by Wheel plugin below
        ...(isMobile ? {} : { keyToPress: ['Space'] }),
      })
      .decelerate()
      .pinch()
      .clampZoom({
        minScale: 0.01,
        maxScale: 10,
      });
    this.viewport.plugins.add(
      'wheel',
      new Wheel(this.viewport, {
        trackpadPinch: true,
        wheelZoom: true,
        percent: 1.5,
        keyToPress: [...ZOOM_KEY, ...HORIZONTAL_SCROLL_KEY],
      })
    );

    // hack to ensure pointermove works outside of canvas
    this.viewport.off('pointerout');

    // this holds the viewport's contents so it can be reused in Quadrants
    this.viewportContents = this.viewport.addChild(new Container());

    // useful for debugging at viewport locations
    this.debug = this.viewportContents.addChild(new Graphics());

    // todo...
    this.quadrants = new Quadrants(); //this.viewportContents.addChild(new Quadrants(this));
    this.quadrants.visible = false;

    this.gridLines = this.viewportContents.addChild(new GridLines());
    this.axesLines = this.viewportContents.addChild(new AxesLines());
    this.cellsSheets = this.viewportContents.addChild(new CellsSheets());
    this.htmlPlaceholders = this.viewportContents.addChild(new HtmlPlaceholders());
    this.boxCells = this.viewportContents.addChild(new BoxCells());
    this.multiplayerCursor = this.viewportContents.addChild(new UIMultiPlayerCursor());
    this.cursor = this.viewportContents.addChild(new Cursor());
    this.headings = this.viewportContents.addChild(new GridHeadings());

    this.reset();

    this.pointer = new Pointer(this.viewport);
    this.update = new Update();

    this.setupListeners();
  }

  private setupListeners() {
    window.addEventListener('resize', this.resize);
    document.addEventListener('copy', copyToClipboardEvent);
    document.addEventListener('paste', pasteFromClipboardEvent);
    document.addEventListener('cut', cutToClipboardEvent);
  }

  private removeListeners() {
    window.removeEventListener('resize', this.resize);
    document.removeEventListener('copy', copyToClipboardEvent);
    document.removeEventListener('paste', pasteFromClipboardEvent);
    document.removeEventListener('cut', cutToClipboardEvent);
  }

  private showCache(): void {
    if (debugShowCacheFlag && !this.quadrants.visible) {
      const cacheOn = document.querySelector('.debug-show-cache-on');
      if (cacheOn) {
        (cacheOn as HTMLSpanElement).innerHTML = 'CACHE';
      }
    }
    // this.cells.changeVisibility(false);
    this.quadrants.visible = true;
    this.cacheIsVisible = true;
  }

  private showCells(): void {
    // if (debugShowCacheFlag && !this.cells.visible) {
    //   const cacheOn = document.querySelector('.debug-show-cache-on') as HTMLSpanElement;
    //   if (cacheOn) {
    //     cacheOn.innerHTML = '';
    //   }
    // }
    // this.cells.dirty = true;
    // this.cells.changeVisibility(true);
    this.quadrants.visible = false;
    this.cacheIsVisible = false;
  }

  setViewportDirty(): void {
    this.viewport.dirty = true;
  }

  viewportChanged = (): void => {
    this.viewport.dirty = true;
    this.gridLines.dirty = true;
    this.axesLines.dirty = true;
    this.headings.dirty = true;
    this.cursor.dirty = true;
    this.cellsSheets?.cull(this.viewport.getVisibleBounds());
    sheets.sheet.cursor.viewport = this.viewport.lastViewport!;

    // if (!debugNeverShowCache && (this.viewport.scale.x < QUADRANT_SCALE || debugAlwaysShowCache)) {
    //   this.showCache();
    // } else {
    //   this.showCells();
    // }
  };

  attach(parent: HTMLDivElement): void {
    this.parent = parent;
    parent.appendChild(this.canvas);
    this.resize();
    this.update.start();
    this.canvas.focus();
    this.setViewportDirty();
  }

  destroy(): void {
    this.update.destroy();
    this.renderer.destroy(true);
    this.viewport.destroy();
    this.quadrants.destroy();
    this.removeListeners();
    this.destroyed = true;
  }

  resize = (): void => {
    if (!this.parent || this.destroyed) return;
    const width = this.parent.offsetWidth;
    const height = this.parent.offsetHeight;
    this.canvas.width = this.renderer.resolution * width;
    this.canvas.height = this.renderer.resolution * height;
    this.renderer.resize(width, height);
    this.viewport.resize(width, height);
    this.gridLines.dirty = true;
    this.axesLines.dirty = true;
    this.headings.dirty = true;
    this.cursor.dirty = true;
  };

  // called before and after a quadrant render
  prepareForCopying(options?: { gridLines?: boolean; cull?: Rectangle }): Container {
    this.gridLines.visible = options?.gridLines ?? false;
    this.axesLines.visible = false;
    this.cursor.visible = false;
    this.multiplayerCursor.visible = false;
    this.headings.visible = false;
    this.quadrants.visible = false;
    this.boxCells.visible = false;
    this.htmlPlaceholders.prepare();
    this.cellsSheets.toggleOutlines(false);
    if (options?.cull) {
      this.cellsSheets.cull(options.cull);
    }
    return this.viewportContents;
  }

  cleanUpAfterCopying(culled?: boolean): void {
    this.gridLines.visible = true;
    this.axesLines.visible = true;
    this.cursor.visible = true;
    this.multiplayerCursor.visible = true;
    this.headings.visible = true;
    this.boxCells.visible = true;
    this.quadrants.visible = this.cacheIsVisible;
    this.htmlPlaceholders.hide();
    this.cellsSheets.toggleOutlines();
    if (culled) {
      this.cellsSheets.cull(this.viewport.getVisibleBounds());
    }
  }

  // helper for playwright
  render(): void {
    this.renderer.render(this.stage);
  }

  focus(): void {
    this.canvas?.focus();
  }

  reset(): void {
    this.viewport.scale.set(1);
    if (pixiAppSettings.showHeadings) {
      this.viewport.position.set(HEADING_SIZE, HEADING_SIZE);
    } else {
      this.viewport.position.set(0, 0);
    }
    pixiAppSettings.setEditorInteractionState?.(editorInteractionStateDefault);
  }

  // Pre-renders quadrants by cycling through one quadrant per frame
  preRenderQuadrants(resolve?: () => void): Promise<void> {
    return new Promise((_resolve) => {
      if (!resolve) {
        resolve = _resolve;
      }
      this.quadrants.update(0);
      if (this.quadrants.needsUpdating()) {
        // the timeout allows the quadratic logo animation to appear smooth
        setTimeout(() => this.preRenderQuadrants(resolve), 100);
      } else {
        resolve();
      }
    });
  }

  async rebuild() {
    sheets.create();
    await this.cellsSheets.create();

    this.paused = true;
    this.viewport.dirty = true;
    this.gridLines.dirty = true;
    this.axesLines.dirty = true;
    this.headings.dirty = true;
    this.cursor.dirty = true;
    this.multiplayerCursor.dirty = true;
    this.boxCells.reset();

    this.viewport.dirty = true;
    this.paused = false;
    this.reset();
    this.setViewportDirty();
  }

  loadViewport(): void {
    const lastViewport = sheets.sheet.cursor.viewport;
    if (lastViewport) {
      this.viewport.position.set(lastViewport.x, lastViewport.y);
      this.viewport.scale.set(lastViewport.scaleX, lastViewport.scaleY);
      this.viewport.dirty = true;
    }
  }

  getStartingViewport(): { x: number; y: number } {
    if (pixiAppSettings.showHeadings) {
      return { x: HEADING_SIZE, y: HEADING_SIZE };
    } else {
      return { x: 0, y: 0 };
    }
  }

  updateCursorPosition(
    options = {
      ensureVisible: true,
    }
  ): void {
    this.cursor.dirty = true;
    this.headings.dirty = true;

    if (options.ensureVisible) ensureVisible();

    // triggers useGetBorderMenu clearSelection()
    window.dispatchEvent(new CustomEvent('cursor-position'));
  }

  adjustHeadings(options: { sheetId: string; delta: number; row?: number; column?: number }): void {
    this.cellsSheets.adjustHeadings(options);
    this.cellsSheets.updateBordersString([options.sheetId]);
    this.headings.dirty = true;
    this.gridLines.dirty = true;
    this.cursor.dirty = true;
    this.multiplayerCursor.dirty = true;
  }
}

export const pixiApp = new PixiApp();<|MERGE_RESOLUTION|>--- conflicted
+++ resolved
@@ -13,11 +13,8 @@
 import { AxesLines } from '../UI/AxesLines';
 import { Cursor } from '../UI/Cursor';
 import { GridLines } from '../UI/GridLines';
-<<<<<<< HEAD
+import { HtmlPlaceholders } from '../UI/HtmlPlaceholders';
 import { UIMultiPlayerCursor } from '../UI/UIMultiplayerCursor';
-=======
-import { HtmlPlaceholders } from '../UI/HtmlPlaceholders';
->>>>>>> 5853d3d1
 import { BoxCells } from '../UI/boxCells';
 import { GridHeadings } from '../UI/gridHeadings/GridHeadings';
 import { CellsSheets } from '../cells/CellsSheets';
