--- conflicted
+++ resolved
@@ -22,13 +22,8 @@
   },
 
   {
-<<<<<<< HEAD
-    label: duplicateFileAction.label,
-    isAvailable: duplicateFileAction.isAvailable,
-=======
-    label: 'File: ' + duplicateFileWithUserAsOwnerAction.label,
+    label: duplicateFileWithUserAsOwnerAction.label,
     isAvailable: duplicateFileWithUserAsOwnerAction.isAvailable,
->>>>>>> e49eef5d
     Component: (props: CommandPaletteListItemSharedProps) => {
       const submit = useSubmit();
       const { uuid } = useParams() as { uuid: string };
