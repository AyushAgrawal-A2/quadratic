--- conflicted
+++ resolved
@@ -1,20 +1,4 @@
-<<<<<<< HEAD
-import { isEditorOrAbove } from '../../../../actions';
-=======
-import {
-  BorderAll,
-  BorderBottom,
-  BorderClear,
-  BorderHorizontal,
-  BorderInner,
-  BorderLeft,
-  BorderOuter,
-  BorderRight,
-  BorderTop,
-  BorderVertical,
-} from '@mui/icons-material';
 import { hasPermissionToEditFile } from '../../../../actions';
->>>>>>> e49eef5d
 import { BorderSelection } from '../../../../quadratic-core/quadratic_core';
 import { ChangeBorder, useBorders } from '../../TopBar/SubMenus/useBorders';
 import { CommandPaletteListItem, CommandPaletteListItemSharedProps } from '../CommandPaletteListItem';
