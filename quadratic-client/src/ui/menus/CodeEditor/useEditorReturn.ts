<<<<<<< HEAD
import { CodeCellLanguage } from '@/quadratic-core-types';
import { EvaluationResult } from '@/web-workers/pythonWebWorker/pythonTypes';
=======
import { CodeCellLanguage } from '@/quadratic-core/types';
import type { EvaluationResult } from '@/web-workers/pythonWebWorker/pythonTypes';
>>>>>>> 48ee04f3
import monaco, { Range, editor } from 'monaco-editor';
import { useEffect, useRef } from 'react';

// highlight the return line and add a return icon next to the line number
export const useEditorReturn = (
  isValidRef: boolean,
  editorRef: React.MutableRefObject<editor.IStandaloneCodeEditor | null>,
  monacoRef: React.MutableRefObject<typeof monaco | null>,
  language?: CodeCellLanguage,
  evaluationResult?: EvaluationResult
  // codeEditorReturn?: ComputedPythonReturnType
) => {
  let decorations = useRef<editor.IEditorDecorationsCollection | undefined>(undefined);

  useEffect(() => {
    if (language === 'Formula') return;

    const editor = editorRef.current;
    const monacoInst = monacoRef.current;

    if (!isValidRef || !editor || !monacoInst) return;

    const model = editor.getModel();

    if (!model) return;

    const onChangeModel = () => {
      if (evaluationResult === undefined) return;

      if (decorations) decorations.current?.clear();

      // TODO(ddimaria): This is code to highlight the entire return line,
      // but we don't want this now
      // decorations.current = editorRef.current?.createDecorationsCollection([
      //   {
      //     range: new Range(
      //       codeEditorReturn.lineno,
      //       codeEditorReturn.col_offset,
      //       codeEditorReturn.end_lineno,
      //       codeEditorReturn.end_col_offset + 1
      //     ),
      //     options: {
      //       inlineClassName: 'codeEditorReturnHighlight',
      //       linesDecorationsClassName: 'codeEditorReturnLineDecoration',
      //     },
      //   },
      // ]);

      if (evaluationResult.line_number) {
        decorations.current = editorRef.current?.createDecorationsCollection([
          {
            range: new Range(evaluationResult.line_number, 0, evaluationResult.line_number, 0),
            options: {
              linesDecorationsClassName: 'codeEditorReturnLineDecoration',
            },
          },
        ]);
      }
    };

    onChangeModel();

    // remove the return hightlight and decoration when the model changes
    editor.onDidChangeModelContent(() => decorations.current?.clear());
  }, [isValidRef, editorRef, monacoRef, language, evaluationResult]);
};<|MERGE_RESOLUTION|>--- conflicted
+++ resolved
@@ -1,10 +1,5 @@
-<<<<<<< HEAD
 import { CodeCellLanguage } from '@/quadratic-core-types';
-import { EvaluationResult } from '@/web-workers/pythonWebWorker/pythonTypes';
-=======
-import { CodeCellLanguage } from '@/quadratic-core/types';
 import type { EvaluationResult } from '@/web-workers/pythonWebWorker/pythonTypes';
->>>>>>> 48ee04f3
 import monaco, { Range, editor } from 'monaco-editor';
 import { useEffect, useRef } from 'react';
 
