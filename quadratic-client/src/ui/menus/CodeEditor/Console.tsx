--- conflicted
+++ resolved
@@ -1,29 +1,17 @@
-<<<<<<< HEAD
+import { Type } from '@/components/Type';
+import { ROUTES } from '@/constants/routes';
 import { Coordinate } from '@/gridGL/types/size';
 import { useRootRouteLoaderData } from '@/router';
-import { EvaluationResult } from '@/web-workers/pythonWebWorker/pythonTypes';
-import { Circle } from '@mui/icons-material';
-import { Box, Tab, Tabs, useTheme } from '@mui/material';
-import { useEffect, useRef, useState } from 'react';
-import { EditorInteractionState } from '../../../atoms/editorInteractionStateAtom';
-=======
+import { Tabs, TabsContent, TabsList, TabsTrigger } from '@/shadcn/ui/tabs';
+import { cn } from '@/shadcn/utils';
+import type { EvaluationResult } from '@/web-workers/pythonWebWorker/pythonTypes';
+import { ViewStreamOutlined } from '@mui/icons-material';
 import { useState } from 'react';
 import { EditorInteractionState } from '../../../atoms/editorInteractionStateAtom';
-// import { CodeCellRunOutput, CodeCellValue } from '../../../quadratic-core/types';
-import { Coordinate } from '@/gridGL/types/size';
-import { useRootRouteLoaderData } from '@/router';
-import type { EvaluationResult } from '@/web-workers/pythonWebWorker/pythonTypes';
->>>>>>> 188ea40f
 import { colors } from '../../../theme/colors';
-import { codeEditorBaseStyles, codeEditorCommentStyles } from './styles';
-
-import { Type } from '@/components/Type';
-import { ROUTES } from '@/constants/routes';
-import { Tabs, TabsContent, TabsList, TabsTrigger } from '@/shadcn/ui/tabs';
-import { cn } from '@/shadcn/utils';
-import { ViewStreamOutlined } from '@mui/icons-material';
 import { AiAssistant } from './AiAssistant';
 import { PanelPosition } from './CodeEditor';
+import { codeEditorBaseStyles, codeEditorCommentStyles } from './styles';
 
 interface ConsoleProps {
   consoleOutput?: { stdOut?: string; stdErr?: string };
