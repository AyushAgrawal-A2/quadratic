--- conflicted
+++ resolved
@@ -1,13 +1,9 @@
 import { downloadSelectionAsCsvAction } from '@/actions';
 import { KeyboardSymbols } from '@/helpers/keyboardSymbols';
 import { useFileContext } from '@/ui/components/FileProvider';
-<<<<<<< HEAD
-import { AddCircleOutline, DataObjectOutlined, Download, StorageOutlined, UploadFile } from '@mui/icons-material';
-import { Menu, MenuHeader, MenuItem } from '@szhsin/react-menu';
-=======
 import { DataIcon } from '@/ui/icons';
-import { Menu, MenuDivider, MenuItem } from '@szhsin/react-menu';
->>>>>>> 8264a286
+import { AddCircleOutline, StorageOutlined } from '@mui/icons-material';
+import { Menu, MenuDivider, MenuHeader, MenuItem } from '@szhsin/react-menu';
 import '@szhsin/react-menu/dist/index.css';
 import { useSetRecoilState } from 'recoil';
 import { editorInteractionStateAtom } from '../../../../atoms/editorInteractionStateAtom';
@@ -49,7 +45,6 @@
             secondary={KeyboardSymbols.Command + KeyboardSymbols.Shift + 'E'}
           />
         </MenuItem>
-<<<<<<< HEAD
         <MenuHeader>Connections</MenuHeader>
         <MenuItem disabled>
           <MenuLineItem primary="Add Connection" Icon={AddCircleOutline} />
@@ -65,11 +60,10 @@
           }
         >
           <MenuLineItem primary="Manage Connections" Icon={StorageOutlined} />
-=======
+        </MenuItem>
         <MenuDivider />
         <MenuItem disabled>
           <MenuLineItem primary="Connect database (coming soon)" />
->>>>>>> 8264a286
         </MenuItem>
       </Menu>
     </>
