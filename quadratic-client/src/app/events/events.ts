--- conflicted
+++ resolved
@@ -78,11 +78,8 @@
 
   offlineTransactions: (transactions: number, operations: number) => void;
 
-<<<<<<< HEAD
   codeEditor: () => void;
-=======
   cellMoving: (move: boolean) => void;
->>>>>>> b624d045
 }
 
 export const events = new EventEmitter<EventTypes>();