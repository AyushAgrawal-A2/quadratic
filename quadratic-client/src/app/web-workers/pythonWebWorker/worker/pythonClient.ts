import { debugWebWorkers, debugWebWorkersMessages } from '@/app/debugFlags';
<<<<<<< HEAD
import type {
  ClientPythonGetJwt,
  ClientPythonMessage,
  CodeRun,
  PythonClientMessage,
  PythonStateType,
} from '../pythonClientMessages';
=======
import { LanguageState } from '@/app/web-workers/languageTypes';
import type { ClientPythonMessage, CodeRun, PythonClientMessage } from '../pythonClientMessages';
>>>>>>> f3aa6ab3
import { pythonCore } from './pythonCore';

declare var self: WorkerGlobalScope & typeof globalThis & {};

// Any public functions need to be added to the python.test.ts mock:
//
// ```ts
// vi.mock('./pythonClient.ts', () => {
// ```
class PythonClient {
  private id = 0;
  private waitingForResponse: Record<number, Function> = {};
  env: Record<string, string> = {};

  start() {
    self.onmessage = this.handleMessage;
    if (debugWebWorkers) console.log('[pythonClient] initialized.');
  }

  private send(message: PythonClientMessage, transfer?: Transferable[]) {
    if (transfer) {
      self.postMessage(message, transfer);
    } else {
      self.postMessage(message);
    }
  }

  private handleMessage = async (e: MessageEvent<ClientPythonMessage>) => {
    if (debugWebWorkersMessages) console.log(`[pythonClient] message: ${e.data.type}`);

    switch (e.data.type) {
      case 'clientPythonCoreChannel':
        pythonCore.init(e.ports[0]);
        break;

      case 'clientPythonInit':
        this.env = e.data.env;
        return;

      default:
        if (e.data.id !== undefined) {
          if (this.waitingForResponse[e.data.id]) {
            this.waitingForResponse[e.data.id](e.data);
            delete this.waitingForResponse[e.data.id];
          } else {
            console.warn('No resolve for message in pythonClient', e.data.id);
          }
        } else {
          console.warn('[pythonClient] Unhandled message type', e.data);
        }
    }
  };

  sendPythonLoadError(message?: string) {
    this.send({ type: 'pythonClientLoadError', error: message });
  }

  sendPythonState(
    state: LanguageState,
    options?: { error?: string; current?: CodeRun; awaitingExecution?: CodeRun[] }
  ) {
    this.send({
      type: 'pythonClientState',
      state,
      error: options?.error,
      current: options?.current,
      awaitingExecution: options?.awaitingExecution,
    });
  }

  sendInit(version: string) {
    this.send({ type: 'pythonClientInit', version });
  }

  getJwt() {
    return new Promise((resolve) => {
      const id = this.id++;
      this.waitingForResponse[id] = (message: ClientPythonGetJwt) => resolve(message.jwt);
      this.send({ type: 'pythonClientGetJwt', id });
    });
  }
}

export const pythonClient = new PythonClient();<|MERGE_RESOLUTION|>--- conflicted
+++ resolved
@@ -1,16 +1,6 @@
 import { debugWebWorkers, debugWebWorkersMessages } from '@/app/debugFlags';
-<<<<<<< HEAD
-import type {
-  ClientPythonGetJwt,
-  ClientPythonMessage,
-  CodeRun,
-  PythonClientMessage,
-  PythonStateType,
-} from '../pythonClientMessages';
-=======
 import { LanguageState } from '@/app/web-workers/languageTypes';
-import type { ClientPythonMessage, CodeRun, PythonClientMessage } from '../pythonClientMessages';
->>>>>>> f3aa6ab3
+import type { ClientPythonGetJwt, ClientPythonMessage, CodeRun, PythonClientMessage } from '../pythonClientMessages';
 import { pythonCore } from './pythonCore';
 
 declare var self: WorkerGlobalScope & typeof globalThis & {};
