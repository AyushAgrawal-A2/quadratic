--- conflicted
+++ resolved
@@ -1,9 +1,5 @@
 import { Coordinate } from '@/app/gridGL/types/size';
-<<<<<<< HEAD
-import { SchemaViewer } from '@/app/ui/connections/SchemaViewer';
-=======
 import { CodeEditorPanelData, PanelPosition } from '@/app/ui/menus/CodeEditor/useCodeEditorPanelData';
->>>>>>> 3259c42b
 import type { EvaluationResult } from '@/app/web-workers/pythonWebWorker/pythonTypes';
 import { useRootRouteLoaderData } from '@/routes/index';
 import { Type } from '@/shared/components/Type';
@@ -89,12 +85,6 @@
           value="ai-assistant"
           className={cn(
             'm-0 grid overflow-hidden',
-<<<<<<< HEAD
-            panelPosition === 'bottom' && 'grid-rows-[1fr_auto]',
-            panelPosition === 'left' && 'grid grid-rows-[auto_1fr_auto]'
-          )}
-          style={panelPosition === 'left' ? { height: `${100 - panelHeightPercentage - 30}%` } : {}}
-=======
             codeEditorPanelData.panelPosition === 'bottom' && 'grid-rows-[1fr_auto]',
             codeEditorPanelData.panelPosition === 'left' && 'grid grid-rows-[auto_1fr_auto]',
             codeEditorPanelData.panelPosition === 'bottom' && tab !== 'ai-assistant' && 'hidden'
@@ -104,7 +94,6 @@
               ? { height: `${100 - codeEditorPanelData.panelHeightPercentage}%` }
               : {}
           }
->>>>>>> 3259c42b
         >
           {codeEditorPanelData.panelPosition === 'left' && (
             <Type className={cn(`gap-2 px-3 py-3`, consoleBadgeSharedClasses)}>AI assistant</Type>
@@ -127,23 +116,6 @@
               to use the AI assistant.
             </Type>
           )}
-        </TabsContent>
-
-        <TabsContent
-          forceMount={true}
-          value="schema"
-          className={cn(
-            'm-0 grid grid-rows-[auto_1fr] overflow-hidden',
-            panelPosition === 'bottom' && tab !== 'schema' && 'hidden'
-          )}
-          style={panelPosition === 'left' ? { height: `${panelHeightPercentage}%` } : {}}
-        >
-          {/* Only visible when panel is on the left */}
-          {panelPosition === 'left' && (
-            <Type className={cn('flex items-center gap-2 px-3 py-3', consoleBadgeSharedClasses)}>Data browser</Type>
-          )}
-
-          <SchemaViewer />
         </TabsContent>
       </Tabs>
 
