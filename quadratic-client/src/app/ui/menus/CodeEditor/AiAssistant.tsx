import { editorInteractionStateAtom } from '@/app/atoms/editorInteractionStateAtom';
import { KeyboardSymbols } from '@/app/helpers/keyboardSymbols';
import { colors } from '@/app/theme/colors';
import ConditionalWrapper from '@/app/ui/components/ConditionalWrapper';
import { TooltipHint } from '@/app/ui/components/TooltipHint';
import { AI } from '@/app/ui/icons';
import { useCodeEditor } from '@/app/ui/menus/CodeEditor/CodeEditorContext';
import { authClient } from '@/auth';
import { useRootRouteLoaderData } from '@/routes/index';
import { apiClient } from '@/shared/api/apiClient';
import { Type } from '@/shared/components/Type';
import { ROUTES } from '@/shared/constants/routes';
import { Textarea } from '@/shared/shadcn/ui/textarea';
import { Send, Stop } from '@mui/icons-material';
import { Avatar, CircularProgress, IconButton } from '@mui/material';
import { useEffect, useRef } from 'react';
import { useRecoilValue } from 'recoil';
import { CodeBlockParser } from './AICodeBlockParser';
import './AiAssistant.css';
import { QuadraticDocs } from './QuadraticDocs';

export type AiMessage = {
  role: 'user' | 'system' | 'assistant';
  content: string;
};

export const AiAssistant = ({ autoFocus }: { autoFocus?: boolean }) => {
  const textareaRef = useRef<HTMLTextAreaElement>(null);
  const {
    aiAssistant: {
      prompt: [prompt, setPrompt],
      loading: [loading, setLoading],
      messages: [messages, setMessages],
      controllerRef,
    },
    consoleOutput: [consoleOutput],
    editorContent: [editorContent],
  } = useCodeEditor();
  const { isAuthenticated, loggedInUser: user } = useRootRouteLoaderData();
  const { mode } = useRecoilValue(editorInteractionStateAtom);
  const cellType = mode; // TODO: (connections) turn this into a proper string for the cell type, e.g. "Connection:Postgres"

  // TODO: Improve these messages. Pass current location and more docs.
  // store in a separate location for different cells
  const systemMessages = [
    {
      role: 'system',
      content:
        'You are a helpful assistant inside of a spreadsheet application called Quadratic. The cell type is: ' +
        cellType,
    },
    {
      role: 'system',
      content: `here are the docs: ${QuadraticDocs}`,
    },
    {
      role: 'system',
      content: 'Currently, you are in a cell that is being edited. The code in the cell is:' + editorContent,
    },
    {
      role: 'system',
      content: 'If the code was recently run here is the std error:' + (consoleOutput?.stdErr ?? ''),
    },
  ] as AiMessage[];

  // Focus the input when relevant & the tab comes into focus
  useEffect(() => {
    if (autoFocus) {
      window.requestAnimationFrame(() => {
        textareaRef.current?.focus();
      });
    }
  }, [autoFocus]);

  const abortPrompt = () => {
    controllerRef.current?.abort();
    setLoading(false);
  };

  const submitPrompt = async () => {
    if (loading) return;
    controllerRef.current = new AbortController();
    setLoading(true);
    const token = await authClient.getTokenOrRedirect();
    const updatedMessages = [...messages, { role: 'user', content: prompt }] as AiMessage[];
    const request_body = {
      model: 'gpt-4-32k',
      messages: [...systemMessages, ...updatedMessages],
    };
    setMessages(updatedMessages);
    setPrompt('');

    await fetch(`${apiClient.getApiUrl()}/ai/chat/stream`, {
      method: 'POST',
      signal: controllerRef.current.signal,
      headers: {
        Authorization: `Bearer ${token}`,
        'Content-Type': 'application/json',
      },
      body: JSON.stringify(request_body),
    })
      .then((response) => {
        if (response.status !== 200) {
          if (response.status === 429) {
            setMessages((old) => [
              ...old,
              {
                role: 'assistant',
                content: 'You have exceeded the maximum number of requests. Please try again later.',
              },
            ]);
          } else {
            setMessages((old) => [
              ...old,
              {
                role: 'assistant',
                content: 'Looks like there was a problem. Status Code: ' + response.status,
              },
            ]);
            console.error(`error retrieving data from AI API: ${response.status}`);
          }
          return;
        }

        const reader = response.body?.getReader();
        const decoder = new TextDecoder();
        let buffer = '';

        let responseMessage = {
          role: 'assistant',
          content: '',
        } as AiMessage;
        setMessages((old) => [...old, responseMessage]);

        return reader?.read().then(function processResult(result): any {
          buffer += decoder.decode(result.value || new Uint8Array(), { stream: !result.done });
          const parts = buffer.split('\n');
          buffer = parts.pop() || '';
          for (const part of parts) {
            const message = part.replace(/^data: /, '');
            try {
              const data = JSON.parse(message);

              // Do something with the JSON data here
              if (data.choices[0].delta.content !== undefined) {
                responseMessage.content += data.choices[0].delta.content;
                setMessages((old) => {
                  old.pop();
                  old.push(responseMessage);
                  return [...old];
                });
              }
            } catch (err) {
              // Not JSON, nothing to do.
            }
          }
          if (result.done) {
            // stream complete
            return;
          }
          return reader.read().then(processResult);
        });
      })
      .catch((err) => {
        // not sure what would cause this to happen
        if (err.name !== 'AbortError') {
          console.log(err);
          return;
        }
      });
    // eslint-disable-next-line no-unreachable

    setLoading(false);
  };

  const displayMessages = messages.filter((message, index) => message.role !== 'system');

  // If we're not auth'd, don't let them use this thing
  if (!isAuthenticated) {
    return (
      <Type className="px-3 text-muted-foreground">
        You must{' '}
        <a href={ROUTES.LOGIN} className="underline hover:text-primary">
          log in to Quadratic
        </a>{' '}
        to use the AI assistant.
      </Type>
    );
  }

  // This component is designed to fill the entire height of its parent container
  return (
    <div className="grid h-full grid-rows-[1fr_auto]">
      <div
        className="overflow-y-auto whitespace-pre-wrap pb-2 pl-3 pr-4 text-sm outline-none"
        spellCheck={false}
        onKeyDown={(e) => {
          if (((e.metaKey || e.ctrlKey) && e.key === 'a') || ((e.metaKey || e.ctrlKey) && e.key === 'c')) {
            // Allow a few commands, but nothing else
          } else {
            e.preventDefault();
          }
        }}
        // Disable Grammarly
        data-gramm="false"
        data-gramm_editor="false"
        data-enable-grammarly="false"
      >
        <div id="ai-streaming-output">
          {displayMessages.map((message, index) => (
            <div
              key={index}
              style={{
                borderTop: index !== 0 ? `1px solid ${colors.lightGray}` : 'none',
                marginTop: '1rem',
                paddingTop: index !== 0 ? '1rem' : '0',
              }}
            >
              {message.role === 'user' ? (
                <Avatar
                  variant="rounded"
                  sx={{
                    bgcolor: colors.quadraticSecondary,
                    width: 24,
                    height: 24,
                    fontSize: '0.8rem',
                    marginBottom: '0.5rem',
                  }}
                  alt={user?.name}
                  src={user?.picture}
                ></Avatar>
              ) : (
                <Avatar
                  variant="rounded"
                  sx={{
                    bgcolor: 'white',
                    width: 24,
                    height: 24,
                    fontSize: '0.8rem',
                    marginBottom: '0.5rem',
                  }}
                  alt="AI Assistant"
                >
                  <AI sx={{ color: colors.languageAI }}></AI>
                </Avatar>
              )}
              <CodeBlockParser input={message.content} />
            </div>
          ))}
          <div id="ai-streaming-output-anchor" key="ai-streaming-output-anchor" />
        </div>
      </div>
      <form
        className="z-10 flex gap-2 px-3 pb-2 pt-2"
        onSubmit={(e) => {
          e.preventDefault();
        }}
      >
        <Textarea
          ref={textareaRef}
          id="prompt-input"
          value={prompt}
          onChange={(event) => {
            setPrompt(event.target.value);
          }}
<<<<<<< HEAD
          onKeyDown={(event) => {
            if (event.key === 'Enter' && (event.ctrlKey || event.metaKey) && prompt.trim().length > 0) {
=======
          onKeyDown={(event: React.KeyboardEvent<HTMLTextAreaElement>) => {
            if (event.key === 'Enter') {
              if (event.ctrlKey || event.shiftKey) {
                return;
              }

              if (prompt.trim().length === 0) {
                event.preventDefault();
                return;
              }

>>>>>>> b9a47e1a
              submitPrompt();
              event.preventDefault();
              event.currentTarget.focus();
            }
          }}
          autoComplete="off"
          placeholder="Ask a question"
          autoHeight={true}
          maxHeight="120px"
        />

        <div className="relative flex items-end">
          {loading && <CircularProgress size="1rem" className="absolute bottom-2.5 right-14" />}
          {loading ? (
            <TooltipHint title="Stop generating">
              <IconButton size="small" color="primary" onClick={abortPrompt} edge="end">
                <Stop />
              </IconButton>
            </TooltipHint>
          ) : (
            <ConditionalWrapper
              condition={prompt.length !== 0}
              Wrapper={({ children }) => (
                <TooltipHint title="Send" shortcut={`${KeyboardSymbols.Command}↵`}>
                  {children as React.ReactElement}
                </TooltipHint>
              )}
            >
              <IconButton
                size="small"
                color="primary"
                onClick={submitPrompt}
                edge="end"
                {...(prompt.length === 0 ? { disabled: true } : {})}
              >
                <Send />
              </IconButton>
            </ConditionalWrapper>
          )}
        </div>
      </form>
    </div>
  );
};<|MERGE_RESOLUTION|>--- conflicted
+++ resolved
@@ -263,11 +263,7 @@
           onChange={(event) => {
             setPrompt(event.target.value);
           }}
-<<<<<<< HEAD
           onKeyDown={(event) => {
-            if (event.key === 'Enter' && (event.ctrlKey || event.metaKey) && prompt.trim().length > 0) {
-=======
-          onKeyDown={(event: React.KeyboardEvent<HTMLTextAreaElement>) => {
             if (event.key === 'Enter') {
               if (event.ctrlKey || event.shiftKey) {
                 return;
@@ -278,7 +274,6 @@
                 return;
               }
 
->>>>>>> b9a47e1a
               submitPrompt();
               event.preventDefault();
               event.currentTarget.focus();
