import { events } from '@/app/events/events';
import { sheets } from '@/app/grid/controller/Sheets';
import { JsRenderFill, JsSheetFill } from '@/app/quadratic-core-types';
import { colors } from '@/app/theme/colors';
import { Container, Graphics, ParticleContainer, Rectangle, Sprite, Texture } from 'pixi.js';
import { Sheet } from '../../grid/sheet/Sheet';
import { convertColorStringToTint } from '../../helpers/convertColor';
import { intersects } from '../helpers/intersects';
import { pixiApp } from '../pixiApp/PixiApp';
import { CellsSheet } from './CellsSheet';

<<<<<<< HEAD
export interface SpriteBounds extends Sprite {
=======
// todo: might want to add this to the update loop instead of listening for
// viewport changes to avoid multiple calls to drawMeta

interface SpriteBounds extends Sprite {
>>>>>>> 0f8cfb61
  viewBounds: Rectangle;
}

interface ColumnRow {
  row?: number;
  column?: number;
  color: string;
  timestamp: number;
}

export class CellsFills extends Container {
  private cellsSheet: CellsSheet;
  private cells: JsRenderFill[] = [];
  private metaFill?: JsSheetFill;

  private cellsContainer: ParticleContainer;
  private meta: Graphics;

  private dirty = false;

  constructor(cellsSheet: CellsSheet) {
    super();
    this.cellsSheet = cellsSheet;
    this.meta = this.addChild(new Graphics());
    this.cellsContainer = this.addChild(
      new ParticleContainer(undefined, { vertices: true, tint: true }, undefined, true)
    );

    events.on('sheetFills', (sheetId, fills) => {
      if (sheetId === this.cellsSheet.sheetId) {
        this.cells = fills;
        this.drawCells();
      }
    });
    events.on('sheetMetaFills', (sheetId, fills) => {
      if (sheetId === this.cellsSheet.sheetId) {
        if (this.isMetaEmpty(fills)) {
          this.metaFill = undefined;
          this.meta.clear();
          pixiApp.setViewportDirty();
        } else {
          this.metaFill = fills;
          this.setDirty();
        }
      }
    });
    events.on('sheetOffsets', (sheetId) => {
      if (sheetId === this.cellsSheet.sheetId) {
        this.drawCells();
      }
    });
    events.on('cursorPosition', this.setDirty);
    pixiApp.viewport.on('zoomed', this.setDirty);
    pixiApp.viewport.on('moved', this.setDirty);
  }

  setDirty = () => {
    this.dirty = true;
  };

  cheapCull(viewBounds: Rectangle) {
    this.cellsContainer.children.forEach(
      (sprite) => (sprite.visible = intersects.rectangleRectangle(viewBounds, (sprite as SpriteBounds).viewBounds))
    );
  }

  private getColor(color: string): number {
    if (color === 'blank') {
      return colors.gridBackground;
    } else {
      return convertColorStringToTint(color);
    }
  }

  private isMetaEmpty(fill: JsSheetFill): boolean {
    return !(fill.all || fill.columns.length || fill.rows.length);
  }

  private get sheet(): Sheet {
    const sheet = sheets.getById(this.cellsSheet.sheetId);
    if (!sheet) throw new Error(`Expected sheet to be defined in CellsFills.sheet`);
    return sheet;
  }

  private drawCells() {
    this.cellsContainer.removeChildren();
    this.cells.forEach((fill) => {
      const sprite = this.cellsContainer.addChild(new Sprite(Texture.WHITE)) as SpriteBounds;
      sprite.tint = this.getColor(fill.color);
      const screen = this.sheet.getScreenRectangle(Number(fill.x), Number(fill.y), fill.w - 1, fill.h - 1);
      sprite.position.set(screen.x, screen.y);
      sprite.width = screen.width;
      sprite.height = screen.height;
      sprite.viewBounds = new Rectangle(screen.x, screen.y, screen.width + 1, screen.height + 1);
    });
    pixiApp.setViewportDirty();
  }

  update() {
    if (this.dirty) {
      this.dirty = false;
      this.drawMeta();
    }
  }

  private drawMeta = () => {
    if (this.metaFill) {
      this.meta.clear();
      const viewport = pixiApp.viewport.getVisibleBounds();
      if (this.metaFill.all) {
        this.meta.beginFill(this.getColor(this.metaFill.all));
        this.meta.drawRect(viewport.left, viewport.top, viewport.width, viewport.height);
        this.meta.endFill();
      }

      // combine the column and row fills and sort them by their timestamp so
      // they are drawn in the correct order
      const columns: ColumnRow[] = this.metaFill.columns.map((entry) => ({
        column: Number(entry[0]),
        row: undefined,
        color: entry[1][0],
        timestamp: Number(entry[1][1]),
      }));
      const rows: ColumnRow[] = this.metaFill.rows.map((entry) => ({
        column: undefined,
        row: Number(entry[0]),
        color: entry[1][0],
        timestamp: Number(entry[1][1]),
      }));
      const fills = [...columns, ...rows].sort((a, b) => a.timestamp - b.timestamp);

      fills.forEach((fill) => {
        if (fill.column !== undefined) {
          const screen = this.sheet.offsets.getColumnPlacement(Number(fill.column));
          const left = screen.position;
          const width = screen.size;

          // only draw if the column is visible on the screen
          if (left >= viewport.right || left + width <= viewport.left) return;

          this.meta.beginFill(this.getColor(fill.color));
          this.meta.drawRect(left, viewport.top, width, viewport.height);
          this.meta.endFill();
        } else if (fill.row !== undefined) {
          const screen = this.sheet.offsets.getRowPlacement(fill.row);
          const top = screen.position;
          const height = screen.size;

          // only draw if the row is visible on the screen
          if (top >= viewport.bottom || top + height <= viewport.top) return;

          this.meta.beginFill(this.getColor(fill.color));
          this.meta.drawRect(viewport.left, top, viewport.width, height);
          this.meta.endFill();
        }
      });
      pixiApp.setViewportDirty();
    }
  };
}<|MERGE_RESOLUTION|>--- conflicted
+++ resolved
@@ -9,14 +9,7 @@
 import { pixiApp } from '../pixiApp/PixiApp';
 import { CellsSheet } from './CellsSheet';
 
-<<<<<<< HEAD
-export interface SpriteBounds extends Sprite {
-=======
-// todo: might want to add this to the update loop instead of listening for
-// viewport changes to avoid multiple calls to drawMeta
-
 interface SpriteBounds extends Sprite {
->>>>>>> 0f8cfb61
   viewBounds: Rectangle;
 }
 
