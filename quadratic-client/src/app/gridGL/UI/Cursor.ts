import { Graphics, Rectangle } from 'pixi.js';
import { hasPermissionToEditFile } from '../../actions';
import { sheets } from '../../grid/controller/Sheets';
import { convertColorStringToTint } from '../../helpers/convertColor';
import { colors } from '../../theme/colors';
import { dashedTextures } from '../dashedTextures';
import { pixiApp } from '../pixiApp/PixiApp';
import { pixiAppSettings } from '../pixiApp/PixiAppSettings';

export const CURSOR_THICKNESS = 2;
const FILL_ALPHA = 0.1;
const INDICATOR_SIZE = 8;
const INDICATOR_PADDING = 1;
const HIDE_INDICATORS_BELOW_SCALE = 0.1;
const NUM_OF_CELL_REF_COLORS = colors.cellHighlightColor.length;

export type CursorCell = { x: number; y: number; width: number; height: number };
const CURSOR_CELL_DEFAULT_VALUE: CursorCell = { x: 0, y: 0, width: 0, height: 0 };
// adds a bit of padding when editing a cell w/CellInput
export const CELL_INPUT_PADDING = CURSOR_THICKNESS * 2;

// outside border when editing the cell
const CURSOR_INPUT_ALPHA = 0.333;

export class Cursor extends Graphics {
  indicator: Rectangle;
  dirty = true;

  startCell: CursorCell;
  endCell: CursorCell;

<<<<<<< HEAD
  // todo: this is duplicated of a pending PR (forgot which one)
  visibleRectangle: Rectangle;
=======
  // cursor rectangle for normal cells
  cursorRectangle?: Rectangle;
>>>>>>> b624d045

  constructor() {
    super();
    this.indicator = new Rectangle();

    this.startCell = CURSOR_CELL_DEFAULT_VALUE;
    this.endCell = CURSOR_CELL_DEFAULT_VALUE;
    this.visibleRectangle = new Rectangle();
  }

  private drawCursor(): void {
    const sheet = sheets.sheet;
    const cursor = sheet.cursor;
    const { viewport } = pixiApp;
    const { editorInteractionState } = pixiAppSettings;
    const cell = cursor.cursorPosition;
    const showInput = pixiAppSettings.input.show;

    let { x, y, width, height } = sheet.getCellOffsets(cell.x, cell.y);
    const color = colors.cursorCell;
    const editor_selected_cell = editorInteractionState.selectedCell;

    // draw cursor but leave room for cursor indicator if needed
    const indicatorSize = hasPermissionToEditFile(pixiAppSettings.editorInteractionState.permissions)
      ? Math.max(INDICATOR_SIZE / viewport.scale.x, 4)
      : 0;
    this.indicator.width = this.indicator.height = indicatorSize;
    const indicatorPadding = Math.max(INDICATOR_PADDING / viewport.scale.x, 1);
    const cursorPosition = cursor.cursorPosition;
    let indicatorOffset = 0;

    // showInput changes after cellEdit is removed from DOM
    const cellEdit = document.querySelector('#cell-edit') as HTMLDivElement;
    if (showInput) {
      if (cellEdit && cellEdit.offsetWidth + CELL_INPUT_PADDING > width) {
        width = Math.max(cellEdit.offsetWidth + CELL_INPUT_PADDING, width);
      } else {
        // we have to wait until react renders #cell-edit to properly calculate the width
        setTimeout(() => (this.dirty = true), 0);
      }
    } else {
      if (
        !cursor.multiCursor ||
        (cursor.multiCursor.terminalPosition.x === cursorPosition.x &&
          cursor.multiCursor.terminalPosition.y === cursorPosition.y)
      ) {
        indicatorOffset = indicatorSize / 2 + indicatorPadding;
      }
    }

    // hide cursor if code editor is open and CodeCursor is in the same cell
    if (
      editorInteractionState.showCodeEditor &&
      editor_selected_cell.x === cell.x &&
      editor_selected_cell.y === cell.y
    ) {
      this.cursorRectangle = undefined;
      return;
    }

    // draw cursor
    this.lineStyle({
      width: CURSOR_THICKNESS,
      color,
      alignment: 0,
    });
    this.moveTo(x, y);
    this.lineTo(x + width, y);
    this.lineTo(x + width, y + height - indicatorOffset);
    this.moveTo(x + width - indicatorOffset, y + height);
    this.lineTo(x, y + height);
    this.lineTo(x, y);

    this.visibleRectangle.x = x;
    this.visibleRectangle.y = y;
    this.visibleRectangle.width = width;
    this.visibleRectangle.height = height;

    if (showInput && cellEdit) {
      this.lineStyle({
        width: CURSOR_THICKNESS * 1.5,
        color,
        alpha: CURSOR_INPUT_ALPHA,
        alignment: 1,
      });
      this.drawRect(x, y, width, height);
      this.cursorRectangle = undefined;
    } else {
      this.cursorRectangle = new Rectangle(x, y, width, height);
    }
  }

  private drawMultiCursor(): void {
    const sheet = sheets.sheet;
    const { cursor } = sheet;

    if (cursor.multiCursor) {
      this.lineStyle(1, colors.cursorCell, 1, 0, true);
      this.beginFill(colors.cursorCell, FILL_ALPHA);
      this.startCell = sheet.getCellOffsets(cursor.originPosition.x, cursor.originPosition.y);
      this.endCell = sheet.getCellOffsets(cursor.terminalPosition.x, cursor.terminalPosition.y);
      this.cursorRectangle = new Rectangle(
        this.startCell.x,
        this.startCell.y,
        this.endCell.x + this.endCell.width - this.startCell.x,
        this.endCell.y + this.endCell.height - this.startCell.y
      );
      this.drawShape(this.cursorRectangle);
    } else {
      this.startCell = sheet.getCellOffsets(cursor.cursorPosition.x, cursor.cursorPosition.y);
      this.endCell = sheet.getCellOffsets(cursor.cursorPosition.x, cursor.cursorPosition.y);
    }
    this.visibleRectangle.x = this.startCell.x;
    this.visibleRectangle.y = this.startCell.y;
    this.visibleRectangle.width = this.endCell.x + this.endCell.width - this.startCell.x;
    this.visibleRectangle.height = this.endCell.y + this.endCell.height - this.startCell.y;
  }

  private drawCursorIndicator(): void {
    const { viewport } = pixiApp;
    const cursor = sheets.sheet.cursor;

    if (viewport.scale.x > HIDE_INDICATORS_BELOW_SCALE) {
      const { editorInteractionState } = pixiAppSettings;
      const editor_selected_cell = editorInteractionState.selectedCell;
      const cell = cursor.cursorPosition;

      // draw cursor indicator
      const indicatorSize = Math.max(INDICATOR_SIZE / viewport.scale.x, 4);
      const x = this.endCell.x + this.endCell.width;
      const y = this.endCell.y + this.endCell.height;
      this.indicator.x = x - indicatorSize / 2;
      this.indicator.y = y - indicatorSize / 2;
      this.lineStyle(0);
      // have cursor color match code editor mode
      let color = colors.cursorCell;
      if (
        editorInteractionState.showCodeEditor &&
        editor_selected_cell.x === cell.x &&
        editor_selected_cell.y === cell.y
      )
        color =
          editorInteractionState.mode === 'Python'
            ? colors.cellColorUserPython
            : editorInteractionState.mode === 'Formula'
            ? colors.cellColorUserFormula
            : colors.cursorCell;
      this.beginFill(color).drawShape(this.indicator).endFill();
    }
  }

  private drawCodeCursor(): void {
    const { editorInteractionState } = pixiAppSettings;
    if (!editorInteractionState.showCodeEditor || sheets.sheet.id !== editorInteractionState.selectedCellSheet) return;
    const cell = editorInteractionState.selectedCell;
    const { x, y, width, height } = sheets.sheet.getCellOffsets(cell.x, cell.y);
    const color =
      editorInteractionState.mode === 'Python'
        ? colors.cellColorUserPython
        : editorInteractionState.mode === 'Formula'
        ? colors.cellColorUserFormula
        : colors.independence;
    this.lineStyle({
      width: CURSOR_THICKNESS * 1.5,
      color,
      alignment: 0.5,
    });
    this.drawRect(x, y, width, height);
  }

  private drawEditorHighlightedCells(): void {
    const highlightedCells = pixiApp.highlightedCells.getHighlightedCells();
    const highlightedCellIndex = pixiApp.highlightedCells.highlightedCellIndex;
    if (!highlightedCells.length) return;
    highlightedCells.forEach((cell, index) => {
      const colorNumber = convertColorStringToTint(colors.cellHighlightColor[cell.index % NUM_OF_CELL_REF_COLORS]);
      const cursorCell = sheets.sheet.getScreenRectangle(cell.column, cell.row, cell.width, cell.height);
      this.drawDashedRectangle(colorNumber, highlightedCellIndex === index, cursorCell);
    });
  }

  private drawDashedRectangle(color: number, isSelected: boolean, startCell: CursorCell, endCell?: CursorCell) {
    const minX = Math.min(startCell.x, endCell?.x ?? Infinity);
    const minY = Math.min(startCell.y, endCell?.y ?? Infinity);
    const maxX = Math.max(startCell.width + startCell.x, endCell ? endCell.x + endCell.width : -Infinity);
    const maxY = Math.max(startCell.y + startCell.height, endCell ? endCell.y + endCell.height : -Infinity);

    const path = [
      [maxX, minY],
      [maxX, maxY],
      [minX, maxY],
      [minX, minY],
    ];

    // have to fill a rect because setting multiple line styles makes it unable to be filled
    if (isSelected) {
      this.lineStyle({
        alignment: 0,
      });
      this.moveTo(minX, minY);
      this.beginFill(color, FILL_ALPHA);
      this.drawRect(minX, minY, maxX - minX, maxY - minY);
      this.endFill();
    }

    this.moveTo(minX, minY);
    for (let i = 0; i < path.length; i++) {
      this.lineStyle({
        width: CURSOR_THICKNESS,
        color,
        alignment: 0,
        texture: i % 2 === 0 ? dashedTextures.dashedHorizontal : dashedTextures.dashedVertical,
      });
      this.lineTo(path[i][0], path[i][1]);
    }
  }

  update() {
    if (this.dirty) {
      this.dirty = false;
      this.clear();
      this.drawCursor();
      this.drawCodeCursor();
      this.drawEditorHighlightedCells();

      if (!pixiAppSettings.input.show) {
        this.drawMultiCursor();
        this.drawCursorIndicator();
      }

      pixiApp.setViewportDirty();
    }
  }
}<|MERGE_RESOLUTION|>--- conflicted
+++ resolved
@@ -29,13 +29,7 @@
   startCell: CursorCell;
   endCell: CursorCell;
 
-<<<<<<< HEAD
-  // todo: this is duplicated of a pending PR (forgot which one)
-  visibleRectangle: Rectangle;
-=======
-  // cursor rectangle for normal cells
   cursorRectangle?: Rectangle;
->>>>>>> b624d045
 
   constructor() {
     super();
@@ -43,7 +37,7 @@
 
     this.startCell = CURSOR_CELL_DEFAULT_VALUE;
     this.endCell = CURSOR_CELL_DEFAULT_VALUE;
-    this.visibleRectangle = new Rectangle();
+    this.cursorRectangle = new Rectangle();
   }
 
   private drawCursor(): void {
@@ -109,11 +103,6 @@
     this.lineTo(x, y + height);
     this.lineTo(x, y);
 
-    this.visibleRectangle.x = x;
-    this.visibleRectangle.y = y;
-    this.visibleRectangle.width = width;
-    this.visibleRectangle.height = height;
-
     if (showInput && cellEdit) {
       this.lineStyle({
         width: CURSOR_THICKNESS * 1.5,
@@ -147,11 +136,13 @@
     } else {
       this.startCell = sheet.getCellOffsets(cursor.cursorPosition.x, cursor.cursorPosition.y);
       this.endCell = sheet.getCellOffsets(cursor.cursorPosition.x, cursor.cursorPosition.y);
-    }
-    this.visibleRectangle.x = this.startCell.x;
-    this.visibleRectangle.y = this.startCell.y;
-    this.visibleRectangle.width = this.endCell.x + this.endCell.width - this.startCell.x;
-    this.visibleRectangle.height = this.endCell.y + this.endCell.height - this.startCell.y;
+      this.cursorRectangle = new Rectangle(
+        this.startCell.x,
+        this.startCell.y,
+        this.endCell.width - this.startCell.width,
+        this.endCell.height - this.startCell.height
+      );
+    }
   }
 
   private drawCursorIndicator(): void {
