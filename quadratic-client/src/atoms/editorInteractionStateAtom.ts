import { Coordinate } from '@/gridGL/types/size';
import { CellType } from '@/schemas';
import { FilePermission } from 'quadratic-shared/typesAndSchemas';
import { atom } from 'recoil';

export interface EditorInteractionState {
  showCellTypeMenu: boolean;
  showCodeEditor: boolean;
  showCommandPalette: boolean;
  showGoToMenu: boolean;
  showFeedbackMenu: boolean;
  showShareFileMenu: boolean;
  permissions: FilePermission[];
  uuid: string;
  selectedCell: Coordinate;
  selectedCellSheet: string;
  mode: CellType;
<<<<<<< HEAD
  follow?: string;
=======
  editorEscapePressed?: boolean;
  waitingForEditorClose?: {
    selectedCell: Coordinate;
    selectedCellSheet: string;
    mode: CellType;
    showCellTypeMenu: boolean;
  };
>>>>>>> a024abc6
}

export const editorInteractionStateDefault: EditorInteractionState = {
  showCellTypeMenu: false,
  showCodeEditor: false,
  showCommandPalette: false,
  showGoToMenu: false,
  showFeedbackMenu: false,
  showShareFileMenu: false,
  permissions: ['FILE_VIEW'], // FYI: when we call <RecoilRoot> we initialize this with the value from the server
  uuid: '', // when we call <RecoilRoot> we initialize this with the value from the server
  selectedCell: { x: 0, y: 0 },
  selectedCellSheet: '',
  mode: 'TEXT',
};

export const editorInteractionStateAtom = atom({
  key: 'editorInteractionState', // unique ID (with respect to other atoms/selectors)
  default: editorInteractionStateDefault,
});<|MERGE_RESOLUTION|>--- conflicted
+++ resolved
@@ -15,9 +15,7 @@
   selectedCell: Coordinate;
   selectedCellSheet: string;
   mode: CellType;
-<<<<<<< HEAD
   follow?: string;
-=======
   editorEscapePressed?: boolean;
   waitingForEditorClose?: {
     selectedCell: Coordinate;
@@ -25,7 +23,6 @@
     mode: CellType;
     showCellTypeMenu: boolean;
   };
->>>>>>> a024abc6
 }
 
 export const editorInteractionStateDefault: EditorInteractionState = {
