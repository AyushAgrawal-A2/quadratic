--- conflicted
+++ resolved
@@ -1,8 +1,5 @@
-<<<<<<< HEAD
+import { htmlCellsHandler } from '@/gridGL/htmlCells/htmlCellsHandler';
 import { multiplayer } from '@/multiplayer/multiplayer';
-=======
-import { htmlCellsHandler } from '@/gridGL/htmlCells/htmlCellsHandler';
->>>>>>> 63503e6e
 import * as Sentry from '@sentry/react';
 import { Point, Rectangle } from 'pixi.js';
 import { debugMockLargeData } from '../../debugFlags';
