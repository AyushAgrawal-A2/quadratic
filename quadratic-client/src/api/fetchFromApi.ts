import * as Sentry from '@sentry/react';
import z from 'zod';
import { authClient } from '../auth';
import { apiClient } from './apiClient';

<<<<<<< HEAD
export async function fetchFromApi<T>(
  path: string,
  init: RequestInit,
  schema: z.Schema<T>
): Promise<z.infer<typeof schema>> {
=======
export class ApiError extends Error {
  status: number;
  details?: string;
  method?: string;

  constructor(message: string, status: number, method?: string, details?: string) {
    super(message);
    this.name = 'ApiError';
    this.status = status; // Fetch response status code
    this.method = method; // Fetch request method
    this.details = details; // Details usefule for debugging
  }
}

export async function fetchFromApi<T>(path: string, init: RequestInit, schema: z.Schema<T>): Promise<T> {
>>>>>>> 5853d3d1
  // We'll automatically inject additional headers to the request, starting with auth
  const isAuthenticated = await authClient.isAuthenticated();
  const headers = new Headers(init.headers);
  if (isAuthenticated) {
    headers.set('Authorization', `Bearer ${await authClient.getToken()}`);
  }
  // And if we're submitting `FormData`, let the browser set the content-type automatically
  // This allows files to upload properly. Otherwise, we assume it's JSON.
  if (!(init.body instanceof FormData)) {
    headers.set('Content-Type', 'application/json');
  }
  // And finally, we'll set the headers back on the request
  init.headers = headers;

  // Make API call
  const url = apiClient.getApiUrl() + path;
  const response = await fetch(url, init);

  // Handle if the response is not JSON
  const json = await response.json().catch((error) => {
    Sentry.captureException(error);
    throw new ApiError('An unknown error occurred: response is not JSON.', response.status, init.method);
  });

  // Handle response if a server error is returned
  if (!response.ok) {
    // TODO: ensure API only ever returns uniform error response, e.g. `json.errors` or `json.error.message`
    let details = 'No detailed error message provided';
    if (json.error.message) {
      details = json.error.message;
    } else if (json.errors) {
      details = JSON.stringify(json.errors);
    }
    throw new ApiError(`Failed to fetch ${url}`, response.status, init.method, details);
  }

<<<<<<< HEAD
  // Handle if the response is not JSON
  // TODO handle if it's a 204 else this below
  const json = await response.json().catch(async () => {
    const error = await newHTTPError('Not a JSON body', response, init.method);
    throw error;
  });

=======
>>>>>>> 5853d3d1
  // Compare the response to the expected schema
  const result = schema.safeParse(json);
  if (!result.success) {
    console.log('Schema validation failed.');
    console.log(result.error);
    const details = JSON.stringify(result.error);
    throw new ApiError('Unexpected response schema', response.status, init.method, details);
  }

  return result.data;
}<|MERGE_RESOLUTION|>--- conflicted
+++ resolved
@@ -3,13 +3,6 @@
 import { authClient } from '../auth';
 import { apiClient } from './apiClient';
 
-<<<<<<< HEAD
-export async function fetchFromApi<T>(
-  path: string,
-  init: RequestInit,
-  schema: z.Schema<T>
-): Promise<z.infer<typeof schema>> {
-=======
 export class ApiError extends Error {
   status: number;
   details?: string;
@@ -24,8 +17,11 @@
   }
 }
 
-export async function fetchFromApi<T>(path: string, init: RequestInit, schema: z.Schema<T>): Promise<T> {
->>>>>>> 5853d3d1
+export async function fetchFromApi<T>(
+  path: string,
+  init: RequestInit,
+  schema: z.Schema<T>
+): Promise<z.infer<typeof schema>> {
   // We'll automatically inject additional headers to the request, starting with auth
   const isAuthenticated = await authClient.isAuthenticated();
   const headers = new Headers(init.headers);
@@ -62,16 +58,6 @@
     throw new ApiError(`Failed to fetch ${url}`, response.status, init.method, details);
   }
 
-<<<<<<< HEAD
-  // Handle if the response is not JSON
-  // TODO handle if it's a 204 else this below
-  const json = await response.json().catch(async () => {
-    const error = await newHTTPError('Not a JSON body', response, init.method);
-    throw error;
-  });
-
-=======
->>>>>>> 5853d3d1
   // Compare the response to the expected schema
   const result = schema.safeParse(json);
   if (!result.success) {
