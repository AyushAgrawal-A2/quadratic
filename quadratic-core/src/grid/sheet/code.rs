--- conflicted
+++ resolved
@@ -116,7 +116,6 @@
         self.code_cells.keys().copied()
     }
 
-<<<<<<< HEAD
     /// returns the render-size for a html-like cell
     pub fn render_size(&self, pos: Pos) -> Option<RenderSize> {
         let column = self.get_column(pos.x)?;
@@ -147,7 +146,8 @@
             Some(RenderSize { w: 10, h: 20 })
         );
         assert_eq!(sheet.render_size(Pos { x: 1, y: 1 }), None);
-=======
+    }
+
     /// Checks if the deletion of a cell or a code_cell released a spill error;
     /// sorted by earliest last_modified.
     /// Returns the cell_ref and the code_cell_value if it did
@@ -175,6 +175,5 @@
                     false
                 }
             })
->>>>>>> ac060ab8
     }
 }