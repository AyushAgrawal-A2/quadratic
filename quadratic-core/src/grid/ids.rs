use core::fmt;
use core::fmt::Display;
use std::collections::{BTreeMap, HashMap};
use std::hash::Hash;
use std::str::FromStr;

use anyhow::Result;
use serde::{Deserialize, Serialize};
use uuid::Uuid;
#[cfg(feature = "js")]
use wasm_bindgen::prelude::*;

use crate::ArraySize;

macro_rules! uuid_wrapper_struct {
    ($name:ident) => {
        #[derive(Serialize, Deserialize, Debug, Copy, Clone, PartialEq, Eq, Hash)]
        #[cfg_attr(feature = "js", wasm_bindgen, derive(ts_rs::TS))]
        pub struct $name {
            id: Uuid,
        }

        impl $name {
            pub(crate) fn new() -> Self {
                $name { id: Uuid::new_v4() }
            }
        }

        impl FromStr for $name {
            type Err = anyhow::Error;

            fn from_str(s: &str) -> Result<Self> {
                let id = Uuid::parse_str(s);
                Ok($name { id: id? })
            }
        }

        impl Display for $name {
            fn fmt(&self, f: &mut fmt::Formatter<'_>) -> fmt::Result {
                write!(f, "{}", self.id)
            }
        }
    };
}

uuid_wrapper_struct!(SheetId);
uuid_wrapper_struct!(RowId);
uuid_wrapper_struct!(ColumnId);

#[derive(Serialize, Deserialize, Debug, Copy, Clone, PartialEq, Eq, Hash)]
#[cfg_attr(feature = "js", wasm_bindgen, derive(ts_rs::TS))]
pub struct CellRef {
    pub sheet: SheetId,
    pub column: ColumnId,
    pub row: RowId,
}
impl Display for CellRef {
    fn fmt(&self, f: &mut fmt::Formatter<'_>) -> fmt::Result {
        write!(f, "{}, {}, {}", self.sheet, self.column, self.row)
    }
}

/// Reference to a set of cells which stays the same, even as columns and rows
/// move around. It typically is constructed as a rectangle, but if columns and
/// rows move then it may no longer be rectangular.
#[derive(Serialize, Deserialize, Debug, Clone, PartialEq, Eq, Hash)]
pub struct RegionRef {
    pub sheet: SheetId,
    pub columns: Vec<ColumnId>,
    pub rows: Vec<RowId>,
}
impl From<CellRef> for RegionRef {
    fn from(value: CellRef) -> Self {
        RegionRef {
            sheet: value.sheet,
            columns: vec![value.column],
            rows: vec![value.row],
        }
    }
}

impl Display for RegionRef {
    fn fmt(&self, f: &mut fmt::Formatter<'_>) -> fmt::Result {
        write!(f, "{}, {:?}, {:?}", self.sheet, self.columns, self.rows)
    }
}

impl RegionRef {
    /// Iterates over cells in row-major order.
    pub fn iter(&self) -> impl '_ + Iterator<Item = CellRef> {
        let sheet = self.sheet;
        itertools::iproduct!(&self.rows, &self.columns).map(move |(&row, &column)| CellRef {
            sheet,
            column,
            row,
        })
    }

    /// Returns the size of an array containing the cells in the region, or
    /// `None` if the region is empty.
    pub fn size(&self) -> Option<ArraySize> {
        ArraySize::new(self.columns.len() as u32, self.rows.len() as u32)
    }

    /// Returns the number of cells in the region.
    pub fn len(&self) -> usize {
        self.columns.len() * self.rows.len()
    }

    pub fn is_empty(&self) -> bool {
        self.columns.len() == 0 && self.rows.len() == 0
    }

<<<<<<< HEAD
    // returns if a cell is in the region
    pub fn contains(&self, cell: &CellRef) -> bool {
        self.sheet == cell.sheet
            && self.columns.contains(&cell.column)
            && self.rows.contains(&cell.row)
=======
    /// returns whether a RegionRef contains a CellRef
    pub fn contains(&self, cell_ref: CellRef) -> bool {
        self.sheet == cell_ref.sheet
            && self.columns.contains(&cell_ref.column)
            && self.rows.contains(&cell_ref.row)
>>>>>>> 3210d514
    }
}

#[derive(Debug, Clone, PartialEq, Eq)]
pub struct IdMap<Id: Hash + Eq, Idx: Ord> {
    id_to_index: HashMap<Id, Idx>,
    index_to_id: BTreeMap<Idx, Id>,
}
impl<Id: Hash + Eq, Idx: Ord> Serialize for IdMap<Id, Idx>
where
    Id: Copy + Serialize,
    Idx: Copy + Serialize,
{
    fn serialize<S>(&self, serializer: S) -> Result<S::Ok, S::Error>
    where
        S: serde::Serializer,
    {
        let map: HashMap<String, Idx> = self
            .id_to_index
            .iter()
            .map(|(id, idx)| (serde_json::to_string(id).unwrap(), *idx))
            .collect();
        map.serialize(serializer)
    }
}
impl<'de, Id: Hash + Eq, Idx: Ord> Deserialize<'de> for IdMap<Id, Idx>
where
    Id: Copy + for<'a> Deserialize<'a>,
    Idx: Copy + for<'a> Deserialize<'a>,
{
    fn deserialize<D>(deserializer: D) -> Result<Self, D::Error>
    where
        D: serde::Deserializer<'de>,
    {
        let map = HashMap::<&'de str, Idx>::deserialize(deserializer)?;
        let mut ret = Self::new();
        for (k, v) in map {
            ret.add(serde_json::from_str(k).unwrap(), v);
        }
        Ok(ret)
    }
}
impl<Id: Hash + Eq, Idx: Ord> Default for IdMap<Id, Idx> {
    fn default() -> Self {
        Self {
            id_to_index: HashMap::default(),
            index_to_id: BTreeMap::default(),
        }
    }
}
impl<Id: Copy + Hash + Eq, Idx: Copy + Ord> IdMap<Id, Idx> {
    pub fn new() -> Self {
        Self {
            id_to_index: HashMap::new(),
            index_to_id: BTreeMap::new(),
        }
    }

    pub fn len(&self) -> usize {
        self.id_to_index.len()
    }

    pub fn is_empty(&self) -> bool {
        self.id_to_index.is_empty()
    }

    pub fn add(&mut self, id: Id, index: Idx) {
        self.id_to_index.insert(id, index);
        self.index_to_id.insert(index, id);
    }
    pub fn index_of(&self, id: Id) -> Option<Idx> {
        self.id_to_index.get(&id).copied()
    }
    pub fn id_at(&self, idx: Idx) -> Option<Id> {
        self.index_to_id.get(&idx).copied()
    }

    /// Returns an iterator over indexes and corresponding IDs
    pub fn iter(&self) -> impl '_ + Iterator<Item = (Idx, Id)> {
        self.index_to_id.iter().map(|(&index, &id)| (index, id))
    }
}
impl<Id: Copy + Hash + Eq, Idx: Copy + Ord> FromIterator<(Idx, Id)> for IdMap<Id, Idx> {
    fn from_iter<T: IntoIterator<Item = (Idx, Id)>>(iter: T) -> Self {
        let mut ret = Self::new();
        for (index, id) in iter {
            ret.add(id, index);
        }
        ret
    }
}<|MERGE_RESOLUTION|>--- conflicted
+++ resolved
@@ -111,19 +111,11 @@
         self.columns.len() == 0 && self.rows.len() == 0
     }
 
-<<<<<<< HEAD
-    // returns if a cell is in the region
-    pub fn contains(&self, cell: &CellRef) -> bool {
-        self.sheet == cell.sheet
-            && self.columns.contains(&cell.column)
-            && self.rows.contains(&cell.row)
-=======
     /// returns whether a RegionRef contains a CellRef
-    pub fn contains(&self, cell_ref: CellRef) -> bool {
+    pub fn contains(&self, cell_ref: &CellRef) -> bool {
         self.sheet == cell_ref.sheet
             && self.columns.contains(&cell_ref.column)
             && self.rows.contains(&cell_ref.row)
->>>>>>> 3210d514
     }
 }
 
