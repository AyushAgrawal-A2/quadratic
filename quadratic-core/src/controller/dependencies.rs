--- conflicted
+++ resolved
@@ -2,13 +2,10 @@
 
 use std::collections::{HashMap, HashSet};
 
-<<<<<<< HEAD
 use crate::grid::{CellRef, Grid, Sheet};
 
 use super::GridController;
-=======
 use crate::{grid::Grid, SheetPos, SheetRect};
->>>>>>> bb77c78c
 
 /// track code dependencies per cell -- this is built on load and does not need to be serialized
 #[derive(Debug, Clone, Default)]
@@ -99,7 +96,6 @@
     }
 }
 
-<<<<<<< HEAD
 // #[cfg(test)]
 // mod test {
 //     use std::collections::HashSet;
@@ -109,6 +105,11 @@
 //     fn test_graph() {
 //         let mut cdc = Grid::new();
 //         let sheet_id = cdc.sheet_ids()[0];
+    use crate::{grid::Grid, Pos, SheetPos, SheetRect};
+    #[test]
+    fn test_graph() {
+        let mut cdc = Grid::new();
+        let sheet_id = cdc.sheet_ids()[0];
 
 //         cdc.set_dependencies(
 //             SheetPos {
@@ -241,148 +242,4 @@
 //             .collect()
 //         );
 //     }
-// }
-=======
-#[cfg(test)]
-mod test {
-    use std::collections::HashSet;
-
-    use crate::{grid::Grid, Pos, SheetPos, SheetRect};
-    #[test]
-    fn test_graph() {
-        let mut cdc = Grid::new();
-        let sheet_id = cdc.sheet_ids()[0];
-
-        cdc.set_dependencies(
-            SheetPos {
-                sheet_id,
-                x: 3,
-                y: 3,
-            },
-            Some(vec![SheetRect {
-                sheet_id,
-                min: Pos { x: 0, y: 0 },
-                max: Pos { x: 1, y: 1 },
-            }]),
-        );
-
-        assert_eq!(
-            cdc.get_dependent_cells(SheetPos {
-                sheet_id,
-                x: 0,
-                y: 0
-            }),
-            std::iter::once(SheetPos {
-                sheet_id,
-                x: 3,
-                y: 3
-            })
-            .collect()
-        );
-
-        cdc.set_dependencies(
-            SheetPos {
-                sheet_id,
-                x: 4,
-                y: 4,
-            },
-            Some(vec![SheetRect {
-                sheet_id,
-                min: Pos { x: 0, y: 0 },
-                max: Pos { x: 1, y: 1 },
-            }]),
-        );
-
-        assert_eq!(
-            cdc.get_dependent_cells(SheetPos {
-                sheet_id,
-                x: 0,
-                y: 0
-            }),
-            [
-                SheetPos {
-                    sheet_id,
-                    x: 3,
-                    y: 3
-                },
-                SheetPos {
-                    sheet_id,
-                    x: 4,
-                    y: 4
-                }
-            ]
-            .iter()
-            .cloned()
-            .collect()
-        );
-
-        cdc.set_dependencies(
-            SheetPos {
-                sheet_id,
-                x: 3,
-                y: 3,
-            },
-            None,
-        );
-
-        assert_eq!(
-            cdc.get_dependent_cells(SheetPos {
-                sheet_id,
-                x: 0,
-                y: 0
-            }),
-            std::iter::once(SheetPos {
-                sheet_id,
-                x: 4,
-                y: 4
-            })
-            .collect()
-        );
-
-        cdc.set_dependencies(
-            SheetPos {
-                sheet_id,
-                x: 4,
-                y: 4,
-            },
-            None,
-        );
-
-        assert_eq!(
-            cdc.get_dependent_cells(SheetPos {
-                sheet_id,
-                x: 0,
-                y: 0
-            }),
-            HashSet::new()
-        );
-
-        cdc.set_dependencies(
-            SheetPos {
-                sheet_id,
-                x: 11,
-                y: 11,
-            },
-            Some(vec![SheetRect::single_pos(SheetPos {
-                sheet_id,
-                x: 10,
-                y: 10,
-            })]),
-        );
-
-        assert_eq!(
-            cdc.get_dependent_cells(SheetPos {
-                sheet_id,
-                x: 10,
-                y: 10
-            }),
-            std::iter::once(SheetPos {
-                sheet_id,
-                x: 11,
-                y: 11
-            })
-            .collect()
-        );
-    }
-}
->>>>>>> bb77c78c
+// }