use itertools::Itertools;
use lexicon_fractional_index::key_between;

use crate::grid::{Sheet, SheetId};

use super::{operations::Operation, transactions::TransactionSummary, GridController};

impl GridController {
    pub fn sheet_ids(&self) -> Vec<SheetId> {
        self.grid.sheets().iter().map(|sheet| sheet.id).collect()
    }
    pub fn sheet(&self, sheet_id: SheetId) -> &Sheet {
        self.grid.sheet_from_id(sheet_id)
    }

    pub async fn set_sheet_name(
        &mut self,
        sheet_id: SheetId,
        name: String,
        cursor: Option<String>,
    ) -> TransactionSummary {
        self.transact_forward(vec![Operation::SetSheetName { sheet_id, name }], cursor)
            .await
    }

    pub async fn set_sheet_color(
        &mut self,
        sheet_id: SheetId,
        color: Option<String>,
        cursor: Option<String>,
    ) -> TransactionSummary {
        self.transact_forward(vec![Operation::SetSheetColor { sheet_id, color }], cursor)
            .await
    }

    pub async fn add_sheet(&mut self, cursor: Option<String>) -> TransactionSummary {
        let sheet_names = &self
            .grid
            .sheets()
            .iter()
            .map(|s| s.name.as_str())
            .collect_vec();

        let id = SheetId::new();
        let name = crate::util::unused_name("Sheet", sheet_names);
        let order = self.grid.end_order();
        let sheet = Sheet::new(id, name, order);
        let ops = vec![Operation::AddSheet { sheet }];
        self.transact_forward(ops, cursor).await
    }
    pub async fn delete_sheet(
        &mut self,
        sheet_id: SheetId,
        cursor: Option<String>,
    ) -> TransactionSummary {
        let mut ops = vec![Operation::DeleteSheet { sheet_id }];
        if self.sheet_ids().len() == 1 {
            let id = SheetId::new();
            let name = String::from("Sheet 1");
            let order = self.grid.end_order();
            let sheet = Sheet::new(id, name, order);
            ops.push(Operation::AddSheet { sheet });
        }
        self.transact_forward(ops, cursor).await
    }
    pub async fn move_sheet(
        &mut self,
        sheet_id: SheetId,
        to_before: Option<SheetId>,
        cursor: Option<String>,
    ) -> TransactionSummary {
        // treat to_before as None if to_before's sheet no longer exists
        let sheet_no_longer_exists = !self.grid.sheet_has_id(to_before);
        let order = match (to_before, sheet_no_longer_exists) {
            (None, true) => {
                let last_order = self.grid.sheets().last().map(|last| last.order.clone());
                key_between(&last_order, &None).unwrap()
            }
            (Some(to_before), false) => {
                let after_sheet = self.grid.sheet_from_id(to_before);
                let before = self.grid.previous_sheet_order(after_sheet.id);
                key_between(&before, &Some(after_sheet.order.clone())).unwrap()
            }
            _ => unreachable!("to_before should be None or Some"),
        };

        let ops = vec![Operation::ReorderSheet {
            target: sheet_id,
            order,
        }];
        self.transact_forward(ops, cursor).await
    }
    pub async fn duplicate_sheet(
        &mut self,
        sheet_id: SheetId,
        cursor: Option<String>,
    ) -> TransactionSummary {
        let source = self.grid.sheet_from_id(sheet_id);
        let mut new_sheet = self.sheet(sheet_id).clone();
        new_sheet.id = SheetId::new();
        new_sheet.name = format!("{} Copy", new_sheet.name);
        let right = self.grid.next_sheet(sheet_id);
        let right_order = right.map(|right| right.order.clone());
        new_sheet.order = key_between(&Some(source.order.clone()), &right_order).unwrap();
        let ops = vec![Operation::AddSheet { sheet: new_sheet }];
        self.transact_forward(ops, cursor).await
    }
}

#[test]
fn test_add_delete_reorder_sheets() {
    let mut g = GridController::new();
    g.add_sheet(None);
    g.add_sheet(None);
    let old_sheet_ids = g.sheet_ids();
    let s1 = old_sheet_ids[0];
    let s2 = old_sheet_ids[1];
    let s3 = old_sheet_ids[2];

    let mut test_reorder = |a, b, expected: [SheetId; 3]| {
        g.move_sheet(a, b, None);
        assert_eq!(expected.to_vec(), g.sheet_ids());
        g.undo(None);
        assert_eq!(old_sheet_ids, g.sheet_ids());
    };

    test_reorder(s1, Some(s2), [s1, s2, s3]);
    test_reorder(s1, Some(s3), [s2, s1, s3]);
    test_reorder(s1, None, [s2, s3, s1]);
    test_reorder(s2, Some(s1), [s2, s1, s3]);
    test_reorder(s2, Some(s3), [s1, s2, s3]);
    test_reorder(s2, None, [s1, s3, s2]);
    test_reorder(s3, Some(s1), [s3, s1, s2]);
    test_reorder(s3, Some(s2), [s1, s3, s2]);
    test_reorder(s3, None, [s1, s2, s3]);

    let mut test_delete = |a, expected: [SheetId; 2]| {
        g.delete_sheet(a, None);
        assert_eq!(expected.to_vec(), g.sheet_ids());
        g.undo(None);
        assert_eq!(old_sheet_ids, g.sheet_ids());
    };

    test_delete(s1, [s2, s3]);
    test_delete(s2, [s1, s3]);
    test_delete(s3, [s1, s2]);
}

#[cfg(test)]
mod test {
    use crate::controller::GridController;

    #[test]
    fn test_duplicate_sheet() {
        let mut g = GridController::new();
        let old_sheet_ids = g.sheet_ids();
        let s1 = old_sheet_ids[0];

        g.set_sheet_name(s1, String::from("Nice Name"), None);
        g.duplicate_sheet(s1, None);
        let sheet_ids = g.sheet_ids();
        let s2 = sheet_ids[1];

        let sheet1 = g.sheet(s1);
        let sheet2 = g.sheet(s2);

<<<<<<< HEAD
        assert_eq!(sheet2.name, format!("{} Copy", sheet1.name));
    }
=======
#[test]
fn test_delete_last_sheet() {
    let mut g = GridController::new();
    let sheet_ids = g.sheet_ids();
    let first_sheet_id = sheet_ids[0];
>>>>>>> bcd0de83

    #[actix_rt::test]
    async fn test_delete_last_sheet() {
        let mut g = GridController::new();
        let sheet_ids = g.sheet_ids();
        let first_sheet_id = sheet_ids[0].clone();

        g.delete_sheet(first_sheet_id, None).await;
        let new_sheet_ids = g.sheet_ids();
        assert_eq!(new_sheet_ids.len(), 1);
        assert_ne!(new_sheet_ids[0], sheet_ids[0]);

        g.undo(None);
        let new_sheet_ids_2 = g.sheet_ids();
        assert_eq!(sheet_ids[0], new_sheet_ids_2[0]);

        g.redo(None);
        let new_sheet_ids_3 = g.sheet_ids();
        assert_eq!(new_sheet_ids[0], new_sheet_ids_3[0]);
    }
}<|MERGE_RESOLUTION|>--- conflicted
+++ resolved
@@ -164,34 +164,33 @@
         let sheet1 = g.sheet(s1);
         let sheet2 = g.sheet(s2);
 
-<<<<<<< HEAD
         assert_eq!(sheet2.name, format!("{} Copy", sheet1.name));
     }
-=======
-#[test]
-fn test_delete_last_sheet() {
-    let mut g = GridController::new();
-    let sheet_ids = g.sheet_ids();
-    let first_sheet_id = sheet_ids[0];
->>>>>>> bcd0de83
 
-    #[actix_rt::test]
-    async fn test_delete_last_sheet() {
+    #[test]
+    fn test_delete_last_sheet() {
         let mut g = GridController::new();
         let sheet_ids = g.sheet_ids();
-        let first_sheet_id = sheet_ids[0].clone();
+        let first_sheet_id = sheet_ids[0];
 
-        g.delete_sheet(first_sheet_id, None).await;
-        let new_sheet_ids = g.sheet_ids();
-        assert_eq!(new_sheet_ids.len(), 1);
-        assert_ne!(new_sheet_ids[0], sheet_ids[0]);
+        #[actix_rt::test]
+        async fn test_delete_last_sheet() {
+            let mut g = GridController::new();
+            let sheet_ids = g.sheet_ids();
+            let first_sheet_id = sheet_ids[0].clone();
 
-        g.undo(None);
-        let new_sheet_ids_2 = g.sheet_ids();
-        assert_eq!(sheet_ids[0], new_sheet_ids_2[0]);
+            g.delete_sheet(first_sheet_id, None).await;
+            let new_sheet_ids = g.sheet_ids();
+            assert_eq!(new_sheet_ids.len(), 1);
+            assert_ne!(new_sheet_ids[0], sheet_ids[0]);
 
-        g.redo(None);
-        let new_sheet_ids_3 = g.sheet_ids();
-        assert_eq!(new_sheet_ids[0], new_sheet_ids_3[0]);
+            g.undo(None);
+            let new_sheet_ids_2 = g.sheet_ids();
+            assert_eq!(sheet_ids[0], new_sheet_ids_2[0]);
+
+            g.redo(None);
+            let new_sheet_ids_3 = g.sheet_ids();
+            assert_eq!(new_sheet_ids[0], new_sheet_ids_3[0]);
+        }
     }
 }