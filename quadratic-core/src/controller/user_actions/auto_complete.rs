--- conflicted
+++ resolved
@@ -137,7 +137,6 @@
             language: CodeCellLanguage::Formula,
             code: "SUM(A0)".into(),
         };
-<<<<<<< HEAD
         let code_2 = CodeCellValue {
             language: CodeCellLanguage::Formula,
             code: "ABS(A1)".into(),
@@ -145,16 +144,6 @@
         let (mut grid, sheet_id) =
             test_setup(&selected, &[], &[], &[], &[code_1.clone(), code_2.clone()]);
         grid.autocomplete(sheet_id, selected, range, None).unwrap();
-=======
-        let (mut grid, sheet_id) = test_setup(&selected, &[], &[], &[], &[code.clone()]);
-        let sheet = grid.grid.sheets()[0].clone();
-        grid.autocomplete(sheet_id, selected, range, None).unwrap();
-
-        let values = sheet.cell_values_in_rect(&selected, true).unwrap();
-        let value = values.into_cell_value().unwrap();
-
-        print_table(&grid, sheet_id, range);
->>>>>>> ebedc2f7
 
         assert_code_cell_value(&grid, sheet_id, 0, 0, "SUM(A0)");
         assert_code_cell_value(&grid, sheet_id, 10, 0, "SUM(K0)");
