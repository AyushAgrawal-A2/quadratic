--- conflicted
+++ resolved
@@ -1,15 +1,8 @@
 use crate::cell_values::CellValues;
-<<<<<<< HEAD
-use crate::controller::{
-    operations::clipboard::Clipboard, transaction_summary::TransactionSummary, GridController,
-};
+use crate::controller::active_transactions::transaction_name::TransactionName;
+use crate::controller::{operations::clipboard::Clipboard, GridController};
 use crate::formulas::replace_a1_notation;
 use crate::grid::CodeCellLanguage;
-=======
-use crate::controller::active_transactions::transaction_name::TransactionName;
-use crate::controller::{operations::clipboard::Clipboard, GridController};
-use crate::Rect;
->>>>>>> ebedc2f7
 use crate::{grid::get_cell_borders_in_rect, Pos, SheetPos, SheetRect};
 use crate::{CellValue, Rect};
 use htmlescape;
@@ -228,39 +221,27 @@
     ) {
         // first try html
         if let Some(html) = html {
-<<<<<<< HEAD
             if let Ok(ops) = self.paste_html_operations(dest_pos, html, special) {
-                return self.start_user_transaction(ops, cursor);
-=======
-            if let Ok(ops) = self.paste_html_operations(sheet_pos, html, special) {
                 return self.start_user_transaction(
                     ops,
                     cursor,
                     TransactionName::PasteClipboard,
-                    Some(sheet_pos.sheet_id),
-                    Some(Rect::single_pos(sheet_pos.into())),
+                    Some(dest_pos.sheet_id),
+                    Some(Rect::single_pos(dest_pos.into())),
                 );
->>>>>>> ebedc2f7
             }
         }
         // if not quadratic html, then use the plain text
         // first try html
         if let Some(plain_text) = plain_text {
-<<<<<<< HEAD
             let ops = self.paste_plain_text_operations(dest_pos, plain_text, special);
-            self.start_user_transaction(ops, cursor)
-        } else {
-            TransactionSummary::default()
-=======
-            let ops = self.paste_plain_text_operations(sheet_pos, plain_text, special);
             self.start_user_transaction(
                 ops,
                 cursor,
                 TransactionName::PasteClipboard,
-                Some(sheet_pos.sheet_id),
-                Some(Rect::single_pos(sheet_pos.into())),
+                Some(dest_pos.sheet_id),
+                Some(Rect::single_pos(dest_pos.into())),
             );
->>>>>>> ebedc2f7
         }
     }
 }
@@ -646,17 +627,12 @@
             Pos { x: 4, y: 4 },
             sheet_id,
         ));
-<<<<<<< HEAD
-        let _ = gc.paste_from_clipboard(
-            (0, 10, sheet_id).into(),
-=======
         gc.paste_from_clipboard(
             SheetPos {
                 x: 0,
                 y: 10,
                 sheet_id,
             },
->>>>>>> ebedc2f7
             None,
             Some(html),
             PasteSpecial::None,
