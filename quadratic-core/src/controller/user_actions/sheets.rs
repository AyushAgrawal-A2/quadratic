--- conflicted
+++ resolved
@@ -31,23 +31,16 @@
         );
     }
 
-<<<<<<< HEAD
     pub fn add_sheet(&mut self, cursor: Option<String>) {
-        let ops = self.add_sheet_operations();
+        let ops = self.add_sheet_operations(None);
         self.start_user_transaction(ops, cursor, TransactionName::SheetAdd, None, None);
-=======
-    pub fn add_sheet(&mut self, cursor: Option<String>) -> TransactionSummary {
-        self.add_sheet_with_name(cursor, None)
-    }
-    pub fn add_sheet_with_name(
-        &mut self,
-        cursor: Option<String>,
-        name: Option<String>,
-    ) -> TransactionSummary {
-        let ops = self.add_sheet_operations(name);
-        self.start_user_transaction(ops, cursor)
->>>>>>> a468388e
-    }
+    }
+
+    pub fn add_sheet_with_name(&mut self, name: String, cursor: Option<String>) {
+        let ops = self.add_sheet_operations(Some(name));
+        self.start_user_transaction(ops, cursor, TransactionName::SheetAdd, None, None);
+    }
+
     pub fn delete_sheet(&mut self, sheet_id: SheetId, cursor: Option<String>) {
         let ops = self.delete_sheet_operations(sheet_id);
         self.start_user_transaction(ops, cursor, TransactionName::SheetDelete, None, None);
