<<<<<<< HEAD
use std::collections::HashSet;

use indexmap::IndexSet;

use crate::{grid::*, values::IsBlank, Array, CellValue};

use super::{
    code_cell_update::update_code_cell_value,
=======
use crate::{
    grid::{
        js_types::{JsRenderCellUpdate, JsRenderCellUpdateEnum},
        *,
    },
    values::IsBlank,
    Array, CellValue, Pos, SheetPos, SheetRect,
};
use serde::{Deserialize, Serialize};

use super::{
    code_cell_value::update_code_cell_value,
>>>>>>> bb77c78c
    formatting::CellFmtArray,
    operation::Operation,
    transaction_summary::{CellSheetsModified, TransactionSummary},
    GridController,
};

impl GridController {
    /// Executes the given operation and returns the reverse operation.
    /// The only way to modify the internal state of the grid is through this function, with an operation.
    /// Operations must always return a reverse operation that can be used to undo the operation.
    pub fn execute_operation(
        &mut self,
        op: Operation,
        cells_to_compute: &mut IndexSet<CellRef>,
        summary: &mut TransactionSummary,
        sheets_with_changed_bounds: &mut HashSet<SheetId>,
    ) -> Operation {
        let mut cells_deleted = vec![];

        let operation = match op {
            Operation::None => Operation::None,
            Operation::SetCellValues { region, values } => {
                sheets_with_changed_bounds.insert(region.sheet);
                let sheet = self.grid.sheet_mut_from_id(region.sheet);

                let size = region.size().expect("msg: error getting size of region");
                let old_values = region
                    .iter()
                    .zip(values.into_cell_values_vec())
                    .map(|(cell_ref, value)| {
                        let pos = sheet.cell_ref_to_pos(cell_ref)?;
                        if value.is_blank() {
                            cells_deleted.push(pos);
                        } else {
                            cells_to_compute.insert(cell_ref);
                        }
                        summary
                            .cell_sheets_modified
                            .insert(CellSheetsModified::new(sheet.id, pos));
                        let response = sheet.set_cell_value(pos, value)?;
                        Some(response.old_value)
                    })
                    .map(|old_value| old_value.unwrap_or(CellValue::Blank))
                    .collect();

                let old_values = Array::new_row_major(size, old_values)
                    .expect("error constructing array of old values for SetCells operation");
                // return reverse operation
                Operation::SetCellValues {
                    region,
                    values: old_values,
                }
            }
            Operation::SetCellCode {
                cell_ref,
                code_cell_value,
            } => {
                sheets_with_changed_bounds.insert(cell_ref.sheet);
                let mut reverse_operations = vec![];
                update_code_cell_value(
                    self,
                    cell_ref,
                    code_cell_value,
                    &mut None,
                    &mut reverse_operations,
                    summary,
                );
                cells_to_compute.insert(cell_ref);
                reverse_operations[0].clone()
            }
            Operation::SetCellFormats { region, attr } => {
                sheets_with_changed_bounds.insert(region.sheet);

                if let CellFmtArray::FillColor(_) = attr {
                    summary.fill_sheets_modified.push(region.sheet);
                }

                let old_attr = match attr {
                    CellFmtArray::Align(align) => {
                        CellFmtArray::Align(self.set_cell_formats_for_type::<CellAlign>(
                            &region,
                            align,
                            Some(&mut summary.cell_sheets_modified),
                        ))
                    }

                    CellFmtArray::Wrap(wrap) => {
                        CellFmtArray::Wrap(self.set_cell_formats_for_type::<CellWrap>(
                            &region,
                            wrap,
                            Some(&mut summary.cell_sheets_modified),
                        ))
                    }
                    CellFmtArray::NumericFormat(num_fmt) => CellFmtArray::NumericFormat(
                        self.set_cell_formats_for_type::<NumericFormat>(
                            &region,
                            num_fmt,
                            Some(&mut summary.cell_sheets_modified),
                        ),
                    ),
                    CellFmtArray::NumericDecimals(num_decimals) => CellFmtArray::NumericDecimals(
                        self.set_cell_formats_for_type::<NumericDecimals>(
                            &region,
                            num_decimals,
                            Some(&mut summary.cell_sheets_modified),
                        ),
                    ),
                    CellFmtArray::Bold(bold) => {
                        CellFmtArray::Bold(self.set_cell_formats_for_type::<Bold>(
                            &region,
                            bold,
                            Some(&mut summary.cell_sheets_modified),
                        ))
                    }
                    CellFmtArray::Italic(italic) => {
                        CellFmtArray::Italic(self.set_cell_formats_for_type::<Italic>(
                            &region,
                            italic,
                            Some(&mut summary.cell_sheets_modified),
                        ))
                    }
                    CellFmtArray::TextColor(text_color) => {
                        CellFmtArray::TextColor(self.set_cell_formats_for_type::<TextColor>(
                            &region,
                            text_color,
                            Some(&mut summary.cell_sheets_modified),
                        ))
                    }
                    CellFmtArray::FillColor(fill_color) => {
                        summary.fill_sheets_modified.push(region.sheet);
                        CellFmtArray::FillColor(
                            self.set_cell_formats_for_type::<FillColor>(&region, fill_color, None),
                        )
                    }
                };

                // return reverse operation
                Operation::SetCellFormats {
                    region,
                    attr: old_attr,
                }
            }
            Operation::AddSheet { sheet } => {
                // todo: need to handle the case where sheet.order overlaps another sheet order
                // this may happen after (1) delete a sheet; (2) MP update w/an added sheet; and (3) undo the deleted sheet
                let sheet_id = sheet.id;
                self.grid
                    .add_sheet(Some(sheet))
                    .expect("duplicate sheet name");
                summary.sheet_list_modified = true;

                // return reverse operation
                Operation::DeleteSheet { sheet_id }
            }
            Operation::DeleteSheet { sheet_id } => {
                let deleted_sheet = self.grid.remove_sheet(sheet_id);
                summary.sheet_list_modified = true;

                // return reverse operation
                Operation::AddSheet {
                    sheet: deleted_sheet,
                }
            }
            Operation::ReorderSheet { target, order } => {
                let sheet = self.grid.sheet_from_id(target);
                let original_order = sheet.order.clone();
                self.grid.move_sheet(target, order);

                // return reverse operation
                Operation::ReorderSheet {
                    target,
                    order: original_order,
                }
            }
            Operation::SetSheetName { sheet_id, name } => {
                let sheet = self.grid.sheet_mut_from_id(sheet_id);
                let old_name = sheet.name.clone();
                sheet.name = name;
                summary.sheet_list_modified = true;

                // return reverse operation
                Operation::SetSheetName {
                    sheet_id,
                    name: old_name,
                }
            }
            Operation::SetSheetColor { sheet_id, color } => {
                let sheet = self.grid.sheet_mut_from_id(sheet_id);
                let old_color = sheet.color.clone();
                sheet.color = color;
                summary.sheet_list_modified = true;

                // return reverse operation
                Operation::SetSheetColor {
                    sheet_id,
                    color: old_color,
                }
            }

            Operation::ResizeColumn {
                sheet_id,
                column,
                new_size,
            } => {
                let sheet = self.grid.sheet_mut_from_id(sheet_id);
                if let Some(x) = sheet.get_column_index(column) {
                    summary.offsets_modified.push(sheet.id);
                    let old_size = sheet.offsets.set_column_width(x, new_size);
                    Operation::ResizeColumn {
                        sheet_id,
                        column,
                        new_size: old_size,
                    }
                } else {
                    Operation::None
                }
            }

            Operation::ResizeRow {
                sheet_id,
                row,
                new_size,
            } => {
                let sheet = self.grid.sheet_mut_from_id(sheet_id);
                if let Some(y) = sheet.get_row_index(row) {
                    let old_size = sheet.offsets.set_row_height(y, new_size);
                    summary.offsets_modified.push(sheet.id);
                    Operation::ResizeRow {
                        sheet_id,
                        row,
                        new_size: old_size,
                    }
                } else {
                    Operation::None
                }
            }
        };
        operation
    }
}<|MERGE_RESOLUTION|>--- conflicted
+++ resolved
@@ -1,13 +1,10 @@
-<<<<<<< HEAD
 use std::collections::HashSet;
 
 use indexmap::IndexSet;
 
 use crate::{grid::*, values::IsBlank, Array, CellValue};
 
-use super::{
-    code_cell_update::update_code_cell_value,
-=======
+use super::code_cell_update::update_code_cell_value;
 use crate::{
     grid::{
         js_types::{JsRenderCellUpdate, JsRenderCellUpdateEnum},
@@ -20,7 +17,6 @@
 
 use super::{
     code_cell_value::update_code_cell_value,
->>>>>>> bb77c78c
     formatting::CellFmtArray,
     operation::Operation,
     transaction_summary::{CellSheetsModified, TransactionSummary},
