--- conflicted
+++ resolved
@@ -45,14 +45,9 @@
 
                 let old_values = Array::new_row_major(size, old_values)
                     .expect("error constructing array of old values for SetCells operation");
-<<<<<<< HEAD
-                summary.generate_thumbnail =
-                    summary.generate_thumbnail || self.thumbnail_dirty_region(region.clone());
-=======
                 CellSheetsModified::add_region(&mut summary.cell_sheets_modified, sheet, &region);
                 summary.generate_thumbnail =
                     summary.generate_thumbnail || self.thumbnail_dirty_region(&region);
->>>>>>> 0fc2fe07
                 // return reverse operation
                 Operation::SetCellValues {
                     region,
@@ -117,15 +112,10 @@
                     summary.fill_sheets_modified.push(region.sheet);
                 }
 
-<<<<<<< HEAD
-                summary.generate_thumbnail =
-                    summary.generate_thumbnail || self.thumbnail_dirty_region(region.clone());
-=======
                 // todo: this is too slow -- perhaps call this again when we have a better way of setting multiple formats within an array
                 // or when we get rid of CellRefs (which I think is the reason this is slow)
                 // summary.generate_thumbnail =
                 //     summary.generate_thumbnail || self.thumbnail_dirty_region(region.clone());
->>>>>>> 0fc2fe07
 
                 let old_attr = match attr {
                     CellFmtArray::Align(align) => {
@@ -203,11 +193,7 @@
                 sheets_with_changed_bounds.insert(region.sheet);
                 summary.border_sheets_modified.push(region.sheet);
                 summary.generate_thumbnail =
-<<<<<<< HEAD
-                    summary.generate_thumbnail || self.thumbnail_dirty_region(region.clone());
-=======
                     summary.generate_thumbnail || self.thumbnail_dirty_region(&region);
->>>>>>> 0fc2fe07
 
                 let sheet = self.grid.sheet_mut_from_id(region.sheet);
 
