--- conflicted
+++ resolved
@@ -1,9 +1,5 @@
 use std::fmt;
 
-<<<<<<< HEAD
-use futures::future::{FutureExt, LocalBoxFuture};
-=======
->>>>>>> 07df3ada
 use itertools::Itertools;
 use serde::{Deserialize, Serialize};
 use smallvec::smallvec;
@@ -102,26 +98,12 @@
 impl Formula {
     /// Evaluates a formula.
     pub fn eval(&self, ctx: &mut Ctx<'_>) -> CodeResult<Value> {
-<<<<<<< HEAD
-        pollster::block_on(self.ast.eval(ctx))?.into_non_error_value()
-=======
         self.ast.eval(ctx)?.into_non_error_value()
->>>>>>> 07df3ada
     }
 }
 
 impl AstNode {
-<<<<<<< HEAD
-    fn eval<'ctx: 'a, 'a>(&'a self, ctx: &'a mut Ctx<'ctx>) -> LocalBoxFuture<'a, CodeResult> {
-        // See this link for why we need to box here:
-        // https://rust-lang.github.io/async-book/07_workarounds/04_recursion.html
-        async move { self.eval_inner(ctx).await }.boxed_local()
-    }
-
-    async fn eval_inner<'ctx: 'a, 'a>(&'a self, ctx: &'a mut Ctx<'ctx>) -> CodeResult {
-=======
     fn eval<'ctx: 'a, 'a>(&'a self, ctx: &'a mut Ctx<'ctx>) -> CodeResult {
->>>>>>> 07df3ada
         let value = match &self.inner {
             AstNodeContents::Empty => CellValue::Blank.into(),
 
@@ -164,11 +146,7 @@
                     cell_ref.y = CellRefCoord::Absolute(y);
                     for x in x1..=x2 {
                         cell_ref.x = CellRefCoord::Absolute(x);
-<<<<<<< HEAD
-                        flat_array.push(ctx.get_cell(&cell_ref, self.span).await?.inner);
-=======
                         flat_array.push(ctx.get_cell(&cell_ref, self.span)?.inner);
->>>>>>> 07df3ada
                     }
                 }
 
@@ -187,11 +165,7 @@
                 match functions::lookup_function(func_name) {
                     Some(f) => {
                         let args = FormulaFnArgs::new(arg_values, self.span, f.name);
-<<<<<<< HEAD
-                        (f.eval)(&mut *ctx, args).await?
-=======
                         (f.eval)(&mut *ctx, args)?
->>>>>>> 07df3ada
                     }
                     None => return Err(ErrorMsg::BadFunctionName.with_span(func.span)),
                 }
@@ -213,11 +187,7 @@
                         return Err(ErrorMsg::NonRectangularArray.with_span(self.span));
                     }
                     for elem_expr in row {
-<<<<<<< HEAD
-                        flat_array.push(elem_expr.eval(ctx).await?.into_cell_value()?.inner);
-=======
                         flat_array.push(elem_expr.eval(ctx)?.into_cell_value()?.inner);
->>>>>>> 07df3ada
                     }
                 }
 
@@ -227,11 +197,7 @@
 
             // Single cell references return 1x1 arrays for Excel compatibility.
             AstNodeContents::CellRef(cell_ref) => {
-<<<<<<< HEAD
-                Array::from(ctx.get_cell(cell_ref, self.span).await?.inner).into()
-=======
                 Array::from(ctx.get_cell(cell_ref, self.span)?.inner).into()
->>>>>>> 07df3ada
             }
 
             AstNodeContents::String(s) => Value::from(s.to_string()),
