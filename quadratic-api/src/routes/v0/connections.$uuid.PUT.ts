--- conflicted
+++ resolved
@@ -7,11 +7,8 @@
 import { validateAccessToken } from '../../middleware/validateAccessToken';
 import { parseRequest } from '../../middleware/validateRequestSchema';
 import { RequestWithUser } from '../../types/Request';
-<<<<<<< HEAD
+import { ApiError } from '../../utils/ApiError';
 import { encryptFromEnv } from '../../utils/crypto';
-=======
-import { ApiError } from '../../utils/ApiError';
->>>>>>> 05833c4a
 // import { CreateSecret } from '../connections/awsSecret';
 
 export default [validateAccessToken, userMiddleware, handler];
@@ -48,7 +45,7 @@
     data: {
       name,
       updatedDate: new Date(),
-      typeDetails: Buffer.from(encryptFromEnv(typeDetails)),
+      typeDetails: Buffer.from(encryptFromEnv(JSON.stringify(typeDetails))),
     },
   });
 
@@ -58,6 +55,7 @@
     createdDate: updatedConnection.createdDate.toISOString(),
     updatedDate: updatedConnection.updatedDate.toISOString(),
     type: updatedConnection.type,
-    typeDetails,
+    // @ts-expect-error TODO: (connections) fix types
+    typeDetails: JSON.parse(typeDetails),
   });
 }