{
  "compilerOptions": {
    "strict": true,
    "module": "commonjs",
    "esModuleInterop": true,
    "target": "es6",
    "noImplicitAny": true,
    "forceConsistentCasingInFileNames": true,
    "moduleResolution": "node",
    "sourceMap": true,
    "outDir": "dist"
  },
<<<<<<< HEAD
  "include": ["src/**/*.ts", "src/**/*.d.ts", "src/**/*.test.ts", "scripts/**/*.ts"],
=======
  "include": ["src/**/*.ts", "src/**/*.d.ts"],
  "exclude": ["src/**/*.test.ts"]
>>>>>>> 329dd8da
}<|MERGE_RESOLUTION|>--- conflicted
+++ resolved
@@ -10,10 +10,6 @@
     "sourceMap": true,
     "outDir": "dist"
   },
-<<<<<<< HEAD
-  "include": ["src/**/*.ts", "src/**/*.d.ts", "src/**/*.test.ts", "scripts/**/*.ts"],
-=======
-  "include": ["src/**/*.ts", "src/**/*.d.ts"],
+  "include": ["src/**/*.ts", "src/**/*.d.ts", "scripts/**/*.ts"],
   "exclude": ["src/**/*.test.ts"]
->>>>>>> 329dd8da
 }