import importlib
import inspect
import sys
import unittest
from datetime import datetime
from unittest import IsolatedAsyncioTestCase, TestCase
from unittest.mock import AsyncMock, MagicMock, Mock, patch

import numpy as np
import pandas as pd
from process_output_test import *
from quadratic_py.utils import (attempt_fix_await, to_python_type,
                                to_quadratic_type)


#  Mock definitions
class Cell:
    def __init__(self, x, y, value, type_name):
        self.x = x
        self.y = y
        self.value = value
        self.type_name = type_name

async def mock_GetCellsDB(x1: int, y1: int, x2: int, y2: int, sheet: str=None, line: int=False):
    out = []

    for x in range(x1, x2 + 1):
        for y in range(y1, y2 + 1):
            out.append(Cell(x, y, f"hello {x}", "string"))

    return out

class mock_micropip:
    async def install(name):
        return __import__(name)

async def mock_fetch_module(source: str):
    return __import__(source)


# mock modules needed to import run_python
sys.modules["pyodide"] = MagicMock()
sys.modules["pyodide.code"] = MagicMock()
sys.modules["getCellsDB"] = mock_GetCellsDB
sys.modules["micropip"] = AsyncMock()
sys.modules["plotly"] = MagicMock()
sys.modules["plotly.io"] = MagicMock()
sys.modules["autopep8"] = MagicMock()
sys.modules["autopep8.fix_code"] = MagicMock()

# import after mocks to in order to use them
from quadratic_py import code_trace, run_python
from quadratic_py.quadratic_api.quadratic import getCells

run_python.fetch_module = mock_fetch_module

class value_object:
    def __init__(self, x, y, value):
        self.x = x
        self.y = y
        self.value = value

class TestTesting(IsolatedAsyncioTestCase):
    async def test_run_python(self):

        result = await run_python.run_python("1 + 1", {"x": 0, "y": 0})

        # NOTE: this approach bypasses the entire env of Pyodide.
        # We should make the run_python e2e tests run via playwright
        self.assertEqual(result.get("success"), False)

    def test_attempt_fix_await(self):
        self.assertEqual(attempt_fix_await("1 + 1"), "1 + 1")

        # simple adding await
        self.assertEqual(attempt_fix_await("a = cells(0, 0)"), "a = await cells(0, 0)")
        self.assertEqual(attempt_fix_await("a = cell(0, 0)"), "a = await cell(0, 0)")
        self.assertEqual(attempt_fix_await("a = c(0, 0)"), "a = await c(0, 0)")
        self.assertEqual(attempt_fix_await("a = rel_cell(0, 0)"), "a = await rel_cell(0, 0)")
        self.assertEqual(attempt_fix_await("a = rc(0, 0)"), "a = await rc(0, 0)")
        self.assertEqual(
            attempt_fix_await("a = getCells(0, 0)"), "a = await getCells(0, 0)"
        )

        # simple already has await
        self.assertEqual(
            attempt_fix_await("a = await cells(0, 0)"), "a = await cells(0, 0)"
        )
        self.assertEqual(
            attempt_fix_await("a = await cell(0, 0)"), "a = await cell(0, 0)"
        )
        self.assertEqual(attempt_fix_await("a = await c(0, 0)"), "a = await c(0, 0)")
        self.assertEqual(
            attempt_fix_await("a = await getCells(0, 0)"), "a = await getCells(0, 0)"
        )

        # other
        self.assertEqual(attempt_fix_await("a = cac(0, 0)"), "a = cac(0, 0)")
        self.assertEqual(attempt_fix_await("c(0, 0)"), "await c(0, 0)")
        self.assertEqual(attempt_fix_await("int(c(0,0))"), "int(await c(0,0))")
        self.assertEqual(
            attempt_fix_await("float((await c(2, -4)).value)"),
            "float((await c(2, -4)).value)",
        )
        self.assertEqual(
            attempt_fix_await("c(0, 0)\nc(0, 0)"), "await c(0, 0)\nawait c(0, 0)"
        )


class TestImports(TestCase):
    def test_example_requirements(self):
        # Validates that dependencies which are used in examples can be imported
        # This is not perfect, but it should help protect against breaking example imports
        importlib.import_module("numpy")
        importlib.import_module("pandas")
        importlib.import_module("requests")


class TestErrorMessaging(TestCase):
    def test_get_user_frames(self):
        user_frame_1 = Mock(filename="<exec>", lineno=987, function="<module>")
        user_frame_2 = Mock(filename="<exec>", lineno=123, function="some_user_func")

        frames = [
            Mock(filename="<exec>", lineno=234, function="open_html_in_browser"),
            Mock(
                filename="/lib/pythonSomeVersion/site-packages-plotly/io/_renderers.py",
                lineno=123,
                function="fake_plotly_func"
            ),
            user_frame_2,
            user_frame_1,
            Mock(filename='/lib/pythonSomeVersionZip/_pyodide/_base.py', lineno=444, function='run_async'),
            Mock(filename='/lib/pythonSomeVersionZip/_pyodide/_base.py', lineno=333, function='eval_code_async'),
            Mock(filename='<exec>', lineno=222, function='run_python'),
            Mock(filename='/lib/pythonSomeVersionZip/pyodide/webloop.py', lineno=111, function='run_handle'),
        ]

        expected_user_frames = [user_frame_2, user_frame_1]

        with patch.object(inspect, "stack", return_value=frames):
            actual_user_frames = code_trace.get_user_frames()
            assert actual_user_frames == expected_user_frames

    def test_get_return_line(self):
        example_code = r"""import itertools

        print("Counting to 0\n\n\n")
        next(itertools.count())


        """

        assert code_trace.get_return_line(example_code) == 4

    def test_error_result(self):
        err = RuntimeError("Test message")
        code = Mock()
        sout = Mock(getvalue=Mock())
        line_number = 42

        assert run_python.error_result(err, code, sout, line_number) == {
            "std_out": sout.getvalue.return_value,
            "success": False,
            "input_python_stack_trace": "RuntimeError on line 42: Test message",
            "line_number": 42,
            "formatted_code": code
        }

class TestQuadraticApi(IsolatedAsyncioTestCase):
    async def test_getCells_2d_array(self):
        cells = await getCells((0, 0), (1, 1), first_row_header=False)
        assert cells.equals(pd.DataFrame([["hello 0", "hello 1"], ["hello 0", "hello 1"]], columns=[0, 1]))

    async def test_getCells_1d_array(self):
        cells = await getCells((0, 0), (0, 1), first_row_header=False)
        assert cells.equals(pd.DataFrame([["hello 0"], ["hello 0"]], columns=[0]))

    async def test_getCells_1d_array_header(self):
        cells = await getCells((0, 0), (0, 1), first_row_header=True)
        assert cells.equals(pd.DataFrame([["hello 0"]], columns=["hello 0"]))

class TestUtils(TestCase):
    def test_to_quadratic_type(self):
        # number
        assert to_quadratic_type(1) == ("1", "number")
        assert to_quadratic_type(1.1) == ("1.1", "number")
        assert to_quadratic_type(-1) == ("-1", "number")

        # logical
        assert to_quadratic_type(True) == ("True", "logical")
        assert to_quadratic_type(False) == ("False", "logical")

        # string
        assert to_quadratic_type("abc") == ("abc", "text")
        assert to_quadratic_type("123abc") == ("123abc", "text")
        assert to_quadratic_type("abc123") == ("abc123", "text")
        assert to_quadratic_type("1") == ("1", "text")
        assert to_quadratic_type("1.1") == ("1.1", "text")
        assert to_quadratic_type("-1") == ("-1", "text")
        assert to_quadratic_type("True") == ("True", "text")
        assert to_quadratic_type("False") == ("False", "text")
        assert to_quadratic_type("true") == ("true", "text")
        assert to_quadratic_type("false") == ("false", "text")

        # instant
        assert to_quadratic_type(pd.Timestamp("2012-11-10")) == ("1352505600", "instant")
        assert to_quadratic_type(pd.Timestamp("2012-11-10T03:30")) == ("1352518200", "instant")
        assert to_quadratic_type(np.datetime64("2012-11-10")) == ("1352505600", "instant")
        assert to_quadratic_type(np.datetime64("2012-11-10T03:30")) == ("1352518200", "instant")
        assert to_quadratic_type(datetime.strptime("2012-11-10", '%Y-%m-%d')) == ("1352505600", "instant")
        assert to_quadratic_type(datetime.strptime("2012-11-10 03:30", '%Y-%m-%d %H:%M')) == ("1352518200", "instant")
        # assert to_quadratic_type("2012-11-10") == ("1352505600", "instant")

        # TODO(ddimaria): implement when we implement duration in Rust
        # duration

    def test_to_python_type(self):
        # blank
<<<<<<< HEAD
        assert to_python_type("", "blank") == 0

=======
        assert to_python_type("", "blank") is None
        
>>>>>>> 048d2400
        # number
        assert to_python_type("1", "number") == 1
        assert to_python_type("1.1", "number") == 1.1
        assert to_python_type("-1", "number") == -1
        assert to_python_type("-1.1", "number") == -1.1

        # logical
        assert to_python_type("True", "logical") == True
        assert to_python_type("False", "logical") == False
        assert to_python_type("true", "logical") == True
        assert to_python_type("false", "logical") == False

        # string
        assert to_python_type("abc", "text") == "abc"
        assert to_python_type("123abc", "text") == "123abc"
        assert to_python_type("abc123", "text") == "abc123"

        # instant
        assert to_python_type("1352505600", "instant") == pd.Timestamp("2012-11-10 00:00:00+00:00")
        assert to_python_type("1352518200", "instant") == pd.Timestamp("2012-11-10 03:30:00+00:00")



if __name__ == "__main__":
    unittest.main()<|MERGE_RESOLUTION|>--- conflicted
+++ resolved
@@ -217,13 +217,8 @@
 
     def test_to_python_type(self):
         # blank
-<<<<<<< HEAD
-        assert to_python_type("", "blank") == 0
-
-=======
         assert to_python_type("", "blank") is None
-        
->>>>>>> 048d2400
+
         # number
         assert to_python_type("1", "number") == 1
         assert to_python_type("1.1", "number") == 1.1
