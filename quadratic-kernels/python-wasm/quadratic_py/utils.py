--- conflicted
+++ resolved
@@ -12,55 +12,75 @@
 
 
 def attempt_fix_await(code: str) -> str:
-<<<<<<< HEAD
-    # Insert a "await" keyword between known async functions to improve the UX
-    code = re.sub(r"([^a-zA-Z0-9]|^)cells\(", r"\1await cells(", code)
-    code = re.sub(r"([^a-zA-Z0-9]|^)cell\(", r"\1await cell(", code)
-    code = re.sub(r"([^a-zA-Z0-9]|^)c\(", r"\1await c(", code)
-    code = re.sub(r"([^a-zA-Z0-9]|^)getCell\(", r"\1await getCell(", code)
-    code = re.sub(r"([^a-zA-Z0-9]|^)getCells\(", r"\1await getCells(", code)
-    code = re.sub(r"([^a-zA-Z0-9]|^)cells\[", r"\1await cells[", code)
-    code = re.sub(r"([^a-zA-Z0-9]|^)rel_await cell\(", r"\1await rel_cell(", code) # intentional
-    code = re.sub(r"([^a-zA-Z0-9]|^)rel_await cells\(", r"\1await rel_cells(", code) # intentional
-    code = re.sub(r"([^a-zA-Z0-9]|^)rc\(", r"\1await rc(", code)
+    # Convert c((x,y), ...) cell((x,y), ...) to cells((x,y), ...)
+    code = re.sub(
+        r"(^|\W)c(?:ell)?(\([^\(\)]*\([^\)]*\)(?:[^\(\)]*|\([^\)]*\))*\))",
+        r"\1cells\2",
+        code,
+    )  # captures c((x,y), ...) cell((x,y), ...)
 
-    code = code.replace("await await getCell", "await getCell")
-    code = code.replace("await await getCells", "await getCells")
-    code = code.replace("await await c(", "await c(")
-    code = code.replace("await await cell(", "await cell(")
-    code = code.replace("await await cells(", "await cells(")
-    code = code.replace("await await cells[", "await cells[")
-    code = code.replace("await await rel_cell[", "await rel_cell(")
-    code = code.replace("await await rel_cells[", "await rel_cells(")
-    code = code.replace("await await rc[", "await rc(")
-=======
-    # Convert c((x,y), ...) cell((x,y), ...) to cells((x,y), ...)
-    code = re.sub(r"(^|\W)c(?:ell)?(\([^\(\)]*\([^\)]*\)(?:[^\(\)]*|\([^\)]*\))*\))", r"\1cells\2", code) # captures c((x,y), ...) cell((x,y), ...)
-    
     # Wrap known async functions with "(await <function-call>)" to improve the UX
-    code = re.sub(r"(^|\W)(?:await +)?(c(?:ells?)?\((?:[^\(\)]*|\([^\)]*\))*\))", r"\1(await \2)", code) # captures c( cell( cells(
-    code = re.sub(r"(^|\W)(?:await +)?(cells\[[^\]]*\])", r"\1(await \2)", code)                         # captures cells[
-    code = re.sub(r"(^|\W)(?:await +)?(getCells?\((?:[^\(\)]*|\([^\)]*\))*\))", r"\1(await \2)", code)   # captures get_cell( get_cells(
-    code = re.sub(r"(^|\W)(?:await +)?(rel_cell\([^\)]*\))", r"\1(await \2)", code)                      # captures rel_cell(
-    code = re.sub(r"(^|\W)(?:await +)?(rc\((?:[^\(\)]*|\([^\)]*\))*\))", r"\1(await \2)", code)          # captures rc(
->>>>>>> 919d2fcc
+    code = re.sub(
+        r"(^|\W)(?:await +)?(c(?:ells?)?\((?:[^\(\)]*|\([^\)]*\))*\))",
+        r"\1(await \2)",
+        code,
+    )  # captures c( cell( cells(
+    code = re.sub(
+        r"(^|\W)(?:await +)?(cells\[[^\]]*\])", r"\1(await \2)", code
+    )  # captures cells[
+    code = re.sub(
+        r"(^|\W)(?:await +)?(getCells?\((?:[^\(\)]*|\([^\)]*\))*\))",
+        r"\1(await \2)",
+        code,
+    )  # captures get_cell( get_cells(
+    code = re.sub(
+        r"(^|\W)(?:await +)?(rel_cell\([^\)]*\))", r"\1(await \2)", code
+    )  # captures rel_cell(
+    code = re.sub(
+        r"(^|\W)(?:await +)?(rc\((?:[^\(\)]*|\([^\)]*\))*\))", r"\1(await \2)", code
+    )  # captures rc(
 
     return code
 
+
 def to_unix_timestamp(value: pd.Timestamp | date | time | datetime):
-    return (value - pd.Timestamp("1970-01-01")) // pd.Timedelta('1s')
+    return (value - pd.Timestamp("1970-01-01")) // pd.Timedelta("1s")
 
-def to_interval(value: Tuple[pd.Timestamp | date | time | datetime, pd.Timestamp | date | time | datetime]):
-    return (str(to_unix_timestamp(value.start_time)), str(to_unix_timestamp(value.end_time)))
+
+def to_interval(
+    value: Tuple[
+        pd.Timestamp | date | time | datetime, pd.Timestamp | date | time | datetime
+    ]
+):
+    return (
+        str(to_unix_timestamp(value.start_time)),
+        str(to_unix_timestamp(value.end_time)),
+    )
+
 
 def normalize_bool(value: str) -> bool:
-    value = re.sub('true', 'True', value, count=1, flags=re.IGNORECASE)
-    value = re.sub('false', 'False', value, count=1, flags=re.IGNORECASE)
+    value = re.sub("true", "True", value, count=1, flags=re.IGNORECASE)
+    value = re.sub("false", "False", value, count=1, flags=re.IGNORECASE)
 
     return value
 
+
 # Convert from python types to quadratic types
-def to_quadratic_type(value: int | float | str | bool | pd.Timestamp | date | time | datetime | pd.Period | timedelta | None) -> Tuple[str, str]:
+def to_quadratic_type(
+    value: (
+        int
+        | float
+        | str
+        | bool
+        | pd.Timestamp
+        | date
+        | time
+        | datetime
+        | pd.Period
+        | timedelta
+        | None
+    ),
+) -> Tuple[str, str]:
 
     try:
         if value == None or value == "":
@@ -78,14 +98,16 @@
             return (str(value), "number")
         elif type(value) == bool:
             return (str(bool(value)), "logical")
-        elif isinstance(value, (pd.Timestamp, np.datetime64, date, time, datetime)) or pd.api.types.is_datetime64_dtype(value):
+        elif isinstance(
+            value, (pd.Timestamp, np.datetime64, date, time, datetime)
+        ) or pd.api.types.is_datetime64_dtype(value):
             return (str(to_unix_timestamp(value)), "instant")
 
         # TODO(ddimaria): implement when we implement duration in Rust
         # elif isinstance(value, (pd.Period, np.timedelta64, timedelta)):
         # elif isinstance(value, pd.Period):
         #     return (to_interval(value), "duration")
-        else :
+        else:
             return (str(value), "text")
     except:
         return (str(value), "text")
@@ -109,12 +131,14 @@
     except:
         return value
 
+
 def detect_stringified_type(string):
     try:
         parsed_object = ast.literal_eval(string)
         return type(parsed_object)
     except (SyntaxError, ValueError):
         return str
+
 
 def number_type(value: str) -> int | float | str:
     try:
@@ -125,8 +149,10 @@
         except ValueError:
             return value
 
+
 def stack_line_number() -> int:
     return int(traceback.format_stack()[-3].split(", ")[1].split(" ")[1])
 
+
 def result_to_value(result: Tuple[str, str]) -> int | float | str | bool:
     return to_python_type(result.value, result.type_name)