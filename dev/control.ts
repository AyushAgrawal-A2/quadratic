--- conflicted
+++ resolved
@@ -351,11 +351,6 @@
     if (this.multiplayer) {
       this.runMultiplayer(true);
     }
-<<<<<<< HEAD
-    this.cli.options.multiplayer = !this.cli.options.multiplayer;
-    this.runMultiplayer(true);
-=======
->>>>>>> 25dbb927
   }
 
   async runFiles() {
