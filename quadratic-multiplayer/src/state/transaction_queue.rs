--- conflicted
+++ resolved
@@ -1,19 +1,14 @@
-<<<<<<< HEAD
-use quadratic_core::controller::operations::operation::Operation;
+use quadratic_core::controller::{
+    operations::operation::Operation, transaction::TransactionServer,
+};
 use quadratic_rust_shared::pubsub::{
     redis_streams::RedisConnection, Config as PubSubConfig, PubSub as PubSubTrait,
 };
 use serde::Serialize;
-=======
-use quadratic_core::controller::{
-    operations::operation::Operation, transaction::TransactionServer,
-};
->>>>>>> 5673c72b
 use std::collections::HashMap;
 use uuid::Uuid;
 
 use crate::error::{MpError, Result};
-<<<<<<< HEAD
 
 #[derive(Debug, Clone)]
 pub(crate) struct PubSub {
@@ -52,10 +47,7 @@
     }
 }
 
-pub(crate) type Queue = HashMap<Uuid, (u64, Vec<Transaction>)>;
-=======
 pub(crate) type Queue = HashMap<Uuid, (u64, Vec<TransactionServer>)>;
->>>>>>> 5673c72b
 
 #[derive(Debug)]
 pub(crate) struct TransactionQueue {
