--- conflicted
+++ resolved
@@ -5,28 +5,21 @@
 //! socket information is stored in the global state, we can broadcast
 //! to all users in a room.
 
-use axum::extract::ws::{Message, WebSocket};
-use futures_util::stream::SplitSink;
-<<<<<<< HEAD
-use quadratic_rust_shared::quadratic_api::get_file_perms;
-=======
-use quadratic_core::controller::operations::operation::Operation;
->>>>>>> e20906c3
-use std::sync::Arc;
-use tokio::sync::Mutex;
-
-<<<<<<< HEAD
 use crate::error::{MpError, Result};
-use crate::message::{broadcast, request::MessageRequest, response::MessageResponse};
-use crate::state::connection::Connection;
-=======
 use crate::message::{
     broadcast, direct_message, request::MessageRequest, response::MessageResponse,
 };
->>>>>>> e20906c3
+use crate::message::{broadcast, request::MessageRequest, response::MessageResponse};
+use crate::state::connection::Connection;
 use crate::state::user::UserState;
 use crate::state::{user::User, State};
 use crate::{get_mut_room, get_room};
+use axum::extract::ws::{Message, WebSocket};
+use futures_util::stream::SplitSink;
+use quadratic_core::controller::operations::operation::Operation;
+use quadratic_rust_shared::quadratic_api::get_file_perms;
+use std::sync::Arc;
+use tokio::sync::Mutex;
 
 /// Handle incoming messages.  All requests and responses are strictly typed.
 #[tracing::instrument(level = "trace")]
@@ -150,7 +143,12 @@
             // update the heartbeat
             state.update_user_heartbeat(file_id, &session_id).await?;
 
-<<<<<<< HEAD
+            tracing::info!(
+                "Transaction received for room {} from user {}",
+                file_id,
+                session_id
+            );
+
             let room_sequence_num = get_room!(state, file_id)?.sequence_num;
 
             // add the transaction to the transaction queue
@@ -163,22 +161,6 @@
 
             // update the room's sequence number
             get_mut_room!(state, file_id)?.sequence_num = sequence_num;
-=======
-            tracing::info!(
-                "Transaction received for room {} from user {}",
-                file_id,
-                session_id
-            );
-
-            // add the transaction to the transaction queue
-            let parsed_operations: Vec<Operation> = serde_json::from_str(&operations)?;
-            let sequence_num =
-                state
-                    .transaction_queue
-                    .lock()
-                    .await
-                    .push(id, file_id, parsed_operations.clone());
->>>>>>> e20906c3
 
             let response = MessageResponse::Transaction {
                 id,
